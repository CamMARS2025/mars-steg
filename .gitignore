--- conflicted
+++ resolved
@@ -1,8 +1,3 @@
 .mars_steg/
-<<<<<<< HEAD
-.wandb/
-wandb/
-=======
 wandb/
 experiment/
->>>>>>> fc6a5a80
