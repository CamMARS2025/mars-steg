--- conflicted
+++ resolved
@@ -8,8 +8,8 @@
     max_new_tokens_threshold: 900
     nouns_path: mars_steg/dataset/theory_of_mind_nouns.yaml
     nouns_penalisation_type: names
-<<<<<<< HEAD
     temporal_reward_penalisation_offset: 0.022
+    chance_penalisation: 1.0
 
 Optimizer:
   optimizer_name: "adam"
@@ -17,8 +17,4 @@
   weight_decay: 0.01
   adam_epsilon: 1.0e-8
   warmup_steps: 500
-  max_grad_norm: 1.0
-=======
-    temporal_reward_penalisation_offset: 0.1
-    chance_penalisation: 0.9
->>>>>>> 93a72572
+  max_grad_norm: 1.0