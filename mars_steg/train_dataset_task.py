--- conflicted
+++ resolved
@@ -2,11 +2,8 @@
 from mars_steg.utils.trl import ScriptArguments, GenerationKwargs
 
 import warnings
-<<<<<<< HEAD
 import wandb
-=======
 import os
->>>>>>> 680a041d
 
 import torch
 from torch.optim import Adam
@@ -72,13 +69,9 @@
 # model = AutoModelForCausalLM.from_pretrained(config.model_name, torch_dtype=torch.bfloat16,quantization_config=quantization_config,)
 model = AutoModelForCausalLM.from_pretrained(config.model_name, torch_dtype=torch.float16).to(device)
 model = AutoModelForCausalLMWithValueHead.from_pretrained(model)
-<<<<<<< HEAD
-#ref_model = create_reference_model(model, num_shared_layers=10) # WE SHOULD NUMBER SHARED LAYERS IN YAML
-=======
 #TODO create a boolean to check if we want to use the ref model
 if script_args.create_ref_model is True:
     ref_model = create_reference_model(model, num_shared_layers=script_args.number_shared_layers_for_ref_model)
->>>>>>> 680a041d
 
 optimizer = Adam(filter(lambda p: p.requires_grad, model.parameters()), lr=config.learning_rate)
 
@@ -95,15 +88,6 @@
 generation_kwargs["batch_size"] = script_args.batch_size
 
 
-<<<<<<< HEAD
-ppo_trainer = PPOTrainer(
-    config,
-    model,
-    ref_model=None,
-    tokenizer=tokenizer,
-    optimizer=optimizer,
-)
-=======
 if script_args.create_ref_model is True:
     ppo_trainer = PPOTrainer(
         config,
@@ -127,10 +111,6 @@
         batch_messages.append([{"role": "system", "content": system_prompt}, {"role": "user", "content": user_prompt}])
     return batch_messages
 
->>>>>>> 680a041d
-
-
-
 
 
 if __name__ == '__main__':
@@ -155,20 +135,11 @@
         batch_ticker = 0
         generated_prompts = 0
         
-        
-<<<<<<< HEAD
-        for prompt_data in tqdm(train_dataset.iterate_data(shuffle = True), total = train_dataset.length):
-
-            # TODO: message wrapping config --> Connor
-            messages.append({"role": "user", "content": prompt_data.cot_prompt + train_dataset.system_prompt})
-            inputs = tokenizer.apply_chat_template(messages, return_tensors="pt",add_generation_prompt=False, return_dict=True)
-=======
         for batch_prompt_datas in tqdm(train_loader):
 
             # TODO: message wrapping config --> Connor
             batch_messages = batchize_conversation(train_dataset.system_prompt, batch_prompt_datas.cot_prompts)
             inputs = tokenizer.apply_chat_template(batch_messages, return_tensors="pt",add_generation_prompt=True, return_dict=True, padding=True)
->>>>>>> 680a041d
 
             # Move the tokenized inputs to the same device the model is on (GPU/CPU)
             inputs = {key: tensor.to(device) for key, tensor in inputs.items()}
@@ -181,50 +152,6 @@
             # Generate the with-CoT transcript (no-CoT transcript not needed during training)
             transcript_responses = ppo_trainer.generate(query_tensors, **generation_kwargs)
             decoded_responses = [tokenizer.decode(r.squeeze()) for r in transcript_responses]
-<<<<<<< HEAD
-
-
-            # extraction of answer and cot (because cot_mode = True) parts of the transcript
-
-            prompt_data.cot_transcript = decoded_responses[0]
-            if "<OUTPUT>" in prompt_data.cot_transcript:
-                appearances += 1
-            generated_prompts += 1
-
-
-            print(f"Percent of OUTPUT tokens in responses: {appearances/generated_prompts}")
-
-            print("Model output")
-            print(decoded_responses[0])
-            print("------------")
-
-            
-
-            try:
-                prompt_data.extracted_cot, prompt_data.extracted_final_answer_with_cot = parse_model_output(prompt_data.cot_transcript, True)
-            except LLMTranscriptExtractionError as e:
-                warnings.warn(f'Failed to parse: {e}\nSkipping example')
-                continue
-            
-                
-
-            composite_reward, task_score, language_score = train_dataset.reward_from_transcript(prompt_data)
-
-
-            print("--------")
-            print(f"Rewarding with {composite_reward}")
-            print(f"Task score: {task_score}")
-            print(f"Language score: {language_score}")
-            print("--------")
-
-
-
-            #put reward in a list of tensor 
-            if type(composite_reward) == list:
-                rewards = []
-                for reward in composite_reward:
-                    rewards.append(torch.tensor(reward))
-=======
 
             # extraction of answer and cot (because cot_mode = True) parts of the transcript
             batch_prompt_datas.cot_transcripts = decoded_responses
@@ -253,7 +180,6 @@
                 raise ValueError("No examples were successfully parsed for reward function. Check the data and the parsing function.")
             elif error != 0:
                 warnings.warn(f"Failed to parse {error} examples out of {len(batch_prompt_datas)}")
->>>>>>> 680a041d
             else:
                 print("All examples parsed successfully")
 
@@ -266,15 +192,6 @@
             # print("--------")
 
             # TODO: put any batching back in here, e.g. by keeping a cache of 
-<<<<<<< HEAD
-            #stats = ppo_trainer.step(query_tensors, transcript_responses, [torch.tensor(composite_reward)])
-            wandb.log(stats)
-            torch.cuda.empty_cache() 
-            
-            inputs["response"] = decoded_responses
-            inputs["query"] = query_tensors
-            #ppo_trainer.log_stats(stats, inputs, composite_reward)
-=======
             stats = ppo_trainer.step(train_query_tensors, train_transcript_responses, composite_reward_list)
             # stats = {
             #     "loss": 0.234,  # Example loss
@@ -286,7 +203,6 @@
             #     "kl_divergence": 0.02  # Example KL divergence
             # }
             ppo_trainer.log_stats(stats, inputs, [composite_reward_list, task_score_list, language_score_list])
->>>>>>> 680a041d
             
             # Save model every 100 batchs
             if batch_ticker % save_frequency == 0:
