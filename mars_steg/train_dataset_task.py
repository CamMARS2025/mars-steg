--- conflicted
+++ resolved
@@ -7,82 +7,34 @@
 
 import torch
 from tqdm import tqdm
-from transformers import (
-<<<<<<< HEAD
-    AutoModelForCausalLM,
-    AutoTokenizer,
-    set_seed,
-    # BitsAndBytesConfig
-)
-
-from trl import AutoModelForCausalLMWithValueHead, PPOConfig, PPOTrainer, create_reference_model
+from transformers import set_seed
 from torch.utils.data import DataLoader
-=======
-    HfArgumentParser,
-    set_seed,
-)
 
 from trl import PPOConfig, PPOTrainer, create_reference_model
->>>>>>> 6ec1eb67
+
+from mars_steg.config import ConfigLoader
 
 
 from mars_steg.task.tasks.math_dataset_task import MATH_Torch_Dataset_Task
 from mars_steg.language.language_aspects.math_language_aspect import EqualsSign
-from mars_steg.utils.common import get_optimizer, get_tokenizer, get_model, parse_model_output, LLMTranscriptExtractionError
-
-def get_device():
-    if torch.cuda.is_available():
-        return "cuda"
-    elif torch.backends.mps.is_available():
-        return "mps"
-    else:
-        return "cpu"
-    
+from mars_steg.utils.common import (
+    batchize_conversation,
+    get_optimizer,
+    get_tokenizer,
+    get_model,
+    get_device,
+    parse_model_output,
+    LLMTranscriptExtractionError,
+)
+
+
 device = get_device()
 
-# Optionally load configuration from YAML
-config_path = os.path.join(os.path.abspath(""),"mars_steg", "configs", "training.yaml") 
-print(config_path) # Replace with the actual path to your YAML file
-try:
-    script_args = ScriptArguments.from_yaml(config_path)
-    print(f"Loaded configuration from {config_path}")
-except FileNotFoundError or IsADirectoryError:
-    print(f"Config file {config_path} not found. Using default.")
-
-
-<<<<<<< HEAD
-save_frequency = script_args.save_frequency
-print(script_args)
-
-# quantization_config = BitsAndBytesConfig(load_in_4bit=True)    
-
-config = PPOConfig(
-    model_name=script_args.model_name,
-    learning_rate=script_args.learning_rate,
-    log_with=script_args.log_with,
-    ppo_epochs=script_args.ppo_epochs,
-    mini_batch_size=script_args.mini_batch_size,
-    batch_size=script_args.batch_size,
-    gradient_accumulation_steps=script_args.gradient_accumulation_steps,
-)
-
-
-wandb.init(
-    project="MARS-STEGO", 
-    config=config
-)
-
-set_seed(config.seed)
-
-# model = AutoModelForCausalLM.from_pretrained(config.model_name, torch_dtype=torch.bfloat16,quantization_config=quantization_config,)
-model = AutoModelForCausalLM.from_pretrained(config.model_name, torch_dtype=torch.float16).to(device)
-model = AutoModelForCausalLMWithValueHead.from_pretrained(model)
-#TODO create a boolean to check if we want to use the ref model
-if script_args.create_ref_model is True:
-    ref_model = create_reference_model(model, num_shared_layers=script_args.number_shared_layers_for_ref_model)
-=======
-
-model_config, optimizer_config, train_config = ConfigLoader.load_config("mars_steg/configs/config.yaml")
+
+model_config, optimizer_config, train_config = ConfigLoader.load_config(
+    "mars_steg/configs/config.yaml"
+)
+
 
 config = PPOConfig(
     model_name=model_config.model_name,
@@ -94,117 +46,98 @@
     gradient_accumulation_steps=train_config.gradient_accumulation_steps,
 )
 
+
+wandb.init(project="MARS-STEGO", config=config)
+
 set_seed(config.seed)
 
-# Get tokenizer
+
 tokenizer = get_tokenizer(model_config.model_name)
->>>>>>> 6ec1eb67
 
 # Get model
 model = get_model(model_config, tokenizer)
-ref_model = create_reference_model(model.model, num_shared_layers=3)
 
 # Get optimizer
 optimizer = get_optimizer(optimizer_config=optimizer_config, model=model)
 
 
+if train_config.create_ref_model is True:
+    ref_model = create_reference_model(
+        model, num_shared_layers=train_config.number_shared_layers_for_ref_model
+    )
+
+
 # TODO: (low priority, after we get first script working) move this to config
-dataset = 'mars_steg/dataset/MATH_dataset_minimal.csv'
+dataset = "mars_steg/dataset/MATH_dataset_minimal.csv"
 math_task = MATH_Torch_Dataset_Task(dataset, EqualsSign())
-train_dataset, test_dataset = math_task.test_train_split(train_proportion = script_args.train_proportion)
-train_loader, test_loader = DataLoader(train_dataset, batch_size=script_args.batch_size, shuffle=True, collate_fn=math_task.prompt_data_collate_fn), DataLoader(test_dataset, batch_size=script_args.batch_size, shuffle=True, collate_fn=math_task.prompt_data_collate_fn)
-generation_kwargs = GenerationKwargs.from_yaml("mars_steg/configs/generation_config/default.yaml").to_dict()
+train_dataset, test_dataset = math_task.test_train_split(
+    train_proportion=train_config.train_proportion
+)
+train_loader, test_loader = DataLoader(
+    train_dataset,
+    batch_size=train_config.batch_size,
+    shuffle=True,
+    collate_fn=math_task.prompt_data_collate_fn,
+), DataLoader(
+    test_dataset,
+    batch_size=train_config.batch_size,
+    shuffle=True,
+    collate_fn=math_task.prompt_data_collate_fn,
+)
+generation_kwargs = GenerationKwargs.from_yaml(
+    "mars_steg/configs/generation_config/default.yaml"
+).to_dict()
 generation_kwargs["batch_size"] = train_config.batch_size
 
 
-<<<<<<< HEAD
-if script_args.create_ref_model is True:
-    ppo_trainer = PPOTrainer(
-        config,
-        model,
-        ref_model=ref_model,
-        tokenizer=tokenizer,
-        optimizer=optimizer,
-    )
-else:
-    ppo_trainer = PPOTrainer(
-        config,
-        model,
-        ref_model=None,
-        tokenizer=tokenizer,
-        optimizer=optimizer,
-    )
-
-def batchize_conversation(system_prompt, user_prompts):
-    batch_messages = []
-    for user_prompt in user_prompts:
-        batch_messages.append([{"role": "system", "content": system_prompt}, {"role": "user", "content": user_prompt}])
-    return batch_messages
-
-=======
 ppo_trainer = PPOTrainer(
     config,
     model.model,
-    ref_model=ref_model,
+    ref_model=ref_model if train_config.create_ref_model else None,
     tokenizer=tokenizer,
     optimizer=optimizer,
 )
->>>>>>> 6ec1eb67
-
-if __name__ == '__main__':
-
-
-
-    # TODO: task objects should have a system_prompt attribute to give the system a prompt to use
-    # TODO: get model-specific system prompt
-    # -->  Connor
-<<<<<<< HEAD
-    messages = [
-        {"role": "system", "content": f""},
-    ]
-=======
-    messages = [model.get_message("system", train_dataset.system_prompt),]
->>>>>>> 6ec1eb67
-
-
-
-    # TODO (low prioirity): if we are doing more than 1 epoch (here epoch = repeat over all data, so probably not doing more than 1), 
-        # we have to shuffle the data multiple times.
-        # We should make sure this is reproducable
+
+
+if __name__ == "__main__":
+
+    # TODO (low prioirity): if we are doing more than 1 epoch (here epoch = repeat over all data, so probably not doing more than 1),
+    # we have to shuffle the data multiple times.
+    # We should make sure this is reproducable
     # --> later
 
-<<<<<<< HEAD
-    appearances = 0
-    for _ in range(script_args.num_train_epochs):
-=======
     for _ in range(train_config.num_train_epochs):
->>>>>>> 6ec1eb67
 
         batch_ticker = 0
-        generated_prompts = 0
-        
+
         for batch_prompt_datas in tqdm(train_loader):
 
-            # TODO: message wrapping config --> Connor
-<<<<<<< HEAD
-            batch_messages = batchize_conversation(train_dataset.system_prompt, batch_prompt_datas.cot_prompts)
-            inputs = tokenizer.apply_chat_template(batch_messages, return_tensors="pt",add_generation_prompt=True, return_dict=True, padding=True)
-=======
-            messages.append(model.get_message("user", prompt_data.cot_prompt))
-            inputs = tokenizer.apply_chat_template(messages, return_tensors="pt",add_generation_prompt=True, return_dict=True)
->>>>>>> 6ec1eb67
+            batch_messages = batchize_conversation(
+                train_dataset.system_prompt, batch_prompt_datas.cot_prompts
+            )
+            inputs = tokenizer.apply_chat_template(
+                batch_messages,
+                return_tensors="pt",
+                add_generation_prompt=True,
+                return_dict=True,
+                padding=True,
+            )
 
             # Move the tokenized inputs to the same device the model is on (GPU/CPU)
             inputs = {key: tensor.to(device) for key, tensor in inputs.items()}
 
-            #Translate it into ppo.generate format which List[torch.tensors]
+            # Translate it into ppo.generate format which List[torch.tensors]
             query_tensors = []
             for input in inputs["input_ids"]:
                 query_tensors.append(input)
 
             # Generate the with-CoT transcript (no-CoT transcript not needed during training)
-            transcript_responses = ppo_trainer.generate(query_tensors, **generation_kwargs)
-            decoded_responses = [tokenizer.decode(r.squeeze()) for r in transcript_responses]
+            transcript_responses = ppo_trainer.generate(
+                query_tensors, **generation_kwargs
+            )
+            decoded_responses = [
+                tokenizer.decode(r.squeeze()) for r in transcript_responses
+            ]
 
             # extraction of answer and cot (because cot_mode = True) parts of the transcript
             batch_prompt_datas.cot_transcripts = decoded_responses
@@ -214,62 +147,59 @@
             error = 0
             for i, prompt_data in tqdm(enumerate(batch_prompt_datas)):
                 try:
-                    print("Normal hello")
-                    prompt_data.extracted_cot, prompt_data.extracted_final_answer_with_cot = parse_model_output(prompt_data.cot_transcript, True)
-                    composite_reward, task_score, language_score = train_dataset.reward_from_transcript(prompt_data)
+                    (
+                        prompt_data.extracted_cot,
+                        prompt_data.extracted_final_answer_with_cot,
+                    ) = parse_model_output(prompt_data.cot_transcript, True)
+                    composite_reward, task_score, language_score = (
+                        train_dataset.reward_from_transcript(prompt_data)
+                    )
                     composite_reward_list.append(torch.tensor(composite_reward))
                     task_score_list.append(task_score)
                     language_score_list.append(language_score)
                     train_query_tensors.append(query_tensors[i])
                     train_transcript_responses.append(transcript_responses[i])
-                    # composite_reward_list.append(torch.tensor(1.0))
-                    # task_score_list.append(torch.tensor(1.0))
-                    # language_score_list.append(torch.tensor(1.0))
                 except LLMTranscriptExtractionError as e:
-                    error +=1
-                    warnings.warn(f'Failed to parse: {e}\nSkipping example')
+                    error += 1
+                    warnings.warn(f"Failed to parse: {e}\nSkipping example")
 
             if error == len(batch_prompt_datas):
-                raise ValueError("No examples were successfully parsed for reward function. Check the data and the parsing function.")
+                raise ValueError(
+                    "No examples were successfully parsed for reward function. Check the data and the parsing function."
+                )
             elif error != 0:
-                warnings.warn(f"Failed to parse {error} examples out of {len(batch_prompt_datas)}")
+                warnings.warn(
+                    f"Failed to parse {error} examples out of {len(batch_prompt_datas)}"
+                )
             else:
                 print("All examples parsed successfully")
 
-
-            # print("--------")
-            # print(f"Rewarding example with {composite_reward_list[0]}")
-            # print(f"Task score: {task_score_list[0]}")
-            # print(f"Language score: {language_score_list[0]}")
-            # print(f"For example: {train_query_tensors[0]}")
-            # print("--------")
-
-            # TODO: put any batching back in here, e.g. by keeping a cache of 
-            stats = ppo_trainer.step(train_query_tensors, train_transcript_responses, composite_reward_list)
-            # stats = {
-            #     "loss": 0.234,  # Example loss
-            #     "policy_loss": 0.112,  # Example policy loss
-            #     "value_loss": 0.089,  # Example value loss
-            #     "entropy": 0.015,  # Example entropy
-            #     "reward_mean": torch.mean(torch.tensor([1.2, 0.8])).item(),  # Average reward
-            #     "reward_std": torch.std(torch.tensor([1.2, 0.8])).item(),  # Reward standard deviation
-            #     "kl_divergence": 0.02  # Example KL divergence
-            # }
-            ppo_trainer.log_stats(stats, inputs, [composite_reward_list, task_score_list, language_score_list])
-            
+            print("--------")
+            print(f"Rewarding example with {composite_reward_list}")
+            print(f"Task score: {task_score_list}")
+            print(f"Language score: {language_score_list}")
+            print(f"For example: {train_query_tensors[0]}")
+            print("--------")
+
+            stats = ppo_trainer.step(
+                train_query_tensors, train_transcript_responses, composite_reward_list
+            )
+            ppo_trainer.log_stats(
+                stats,
+                inputs,
+                [composite_reward_list, task_score_list, language_score_list],
+            )
+
             # Save model every 100 batchs
             if batch_ticker % train_config.save_frequency == 0:
                 if ppo_trainer.accelerator.is_main_process:
                     ppo_trainer.save_pretrained(model_config.model_save_path)
 
             batch_ticker += 1
-            
-            messages.pop()
-
-
-                # ### Keep an eye on whether no CoT performance is also going up - this might mean the model is just getting better at the tasks
-                # # and ignoring its CoT altogether
-                # with torch.no_grad():
-                #     ...
-                #     # XXX: use test_dataset here
-                #     ...
+
+            # ### Keep an eye on whether no CoT performance is also going up - this might mean the model is just getting better at the tasks
+            # # and ignoring its CoT altogether
+            # with torch.no_grad():
+            #     ...
+            #     # XXX: use test_dataset here
+            #     ...