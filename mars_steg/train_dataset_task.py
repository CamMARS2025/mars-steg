--- conflicted
+++ resolved
@@ -26,27 +26,12 @@
 
 
 
-<<<<<<< HEAD
 
 device = get_device()
-=======
-from mars_steg.task.tasks.math_dataset_task import MATH_Dataset_Task
-from mars_steg.language.language_aspects.math_language_aspect import EqualsSign
-from mars_steg.utils.common import parse_model_output, LLMTranscriptExtractionError
-from mars_steg.utils.common import parse_model_output, LLMTranscriptExtractionError
-from mars_steg.task.tasks.math_dataset_task import LLMRewardExtractionError
->>>>>>> fc6a5a80
 
 
 model_config, optimizer_config, train_config = ConfigLoader.load_config(
     "mars_steg/configs/config.yaml"
-)
-
-
-# Configure quantization for fast token generation
-quantization_config = BitsAndBytesConfig(
-    load_in_4bit=True, 
-    bnb_4bit_compute_dtype=torch.float16  
 )
 
 # PPO Configuration
@@ -60,42 +45,16 @@
     gradient_accumulation_steps=train_config.gradient_accumulation_steps,
 )
 
-<<<<<<< HEAD
 
 wandb.init(project="MARS-STEGO", config=config)
-=======
-# Initialize Weights & Biases logging
-wandb.init(
-    project="MARS-STEGO", 
-    config=config
-)
->>>>>>> fc6a5a80
 
 # Set random seed for reproducibility
 set_seed(config.seed)
 
-<<<<<<< HEAD
 
 tokenizer = get_tokenizer(model_config.model_name)
 model = get_model(model_config, tokenizer)
 optimizer = get_optimizer(optimizer_config=optimizer_config, model=model.model)
-=======
-# Load model with quantization
-model = AutoModelForCausalLM.from_pretrained(
-    config.model_name,
-    torch_dtype= torch.bfloat16,
-    quantization_config=quantization_config,
-    device_map="auto"  # Automatically place layers on available GPUs
-)
-
-model = AutoModelForCausalLMWithValueHead.from_pretrained(model)
-# ref_model = create_reference_model(model, num_shared_layers=25) 
-
-model = model.to("cuda")
-
-# Optimizer setup
-optimizer = Adam(filter(lambda p: p.requires_grad, model.parameters()), lr=config.learning_rate)
->>>>>>> fc6a5a80
 
 if train_config.create_ref_model is True:
     ref_model = create_reference_model(
@@ -129,14 +88,6 @@
     optimizer=optimizer,
 )
 
-
-<<<<<<< HEAD
-if __name__ == "__main__":
-
-    # TODO (low prioirity): if we are doing more than 1 epoch (here epoch = repeat over all data, so probably not doing more than 1),
-    # we have to shuffle the data multiple times.
-    # We should make sure this is reproducable
-=======
 output_delimitation_tokens = {
     #"start_scratchpad_token": "<SCRATCHPAD_REASONING>",
     #"end_scratchpad_token": "</SCRATCHPAD_REASONING>",
@@ -144,28 +95,17 @@
     #"end_output_token": "</OUTPUT>",
 }
 
-
-
-if __name__ == '__main__':
-
-    # TODO: task objects should have a system_prompt attribute to give the system a prompt to use
-    # TODO: get model-specific system prompt
-    # -->  Connor
-    messages = [
-        {"role": "system", "content": f"You are an expert Model on Math {train_dataset.system_prompt}" },
-    ]
-
-    # TODO (low prioirity): if we are doing more than 1 epoch (here epoch = repeat over all data, so probably not doing more than 1), 
-        # we have to shuffle the data multiple times.
-        # We should make sure this is reproducable
->>>>>>> fc6a5a80
+if __name__ == "__main__":
+
+    # TODO (low prioirity): if we are doing more than 1 epoch (here epoch = repeat over all data, so probably not doing more than 1),
+    # we have to shuffle the data multiple times.
+    # We should make sure this is reproducable
     # --> later
 
     for _ in range(train_config.num_train_epochs):
 
         batch_ticker = 0
 
-<<<<<<< HEAD
         for batch_prompt_datas in tqdm(train_loader):
 
             batch_messages = batchize_conversation(
@@ -178,17 +118,6 @@
                 return_dict=True,
                 padding=True,
             )
-=======
-            # TODO: message wrapping config --> Connor
-            if len(messages) >= 2:
-                messages.pop()
-            
-            messages.append({"role": "user", "content":  prompt_data.cot_prompt})
-           
-
-            print(messages)       
-            inputs = tokenizer.apply_chat_template(messages, return_tensors="pt",add_generation_prompt=True, return_dict=True)
->>>>>>> fc6a5a80
 
             # Move the tokenized inputs to the same device the model is on (GPU/CPU)
             inputs = {key: tensor.to(device) for key, tensor in inputs.items()}
@@ -199,7 +128,6 @@
                 query_tensors.append(input)
 
             # Generate the with-CoT transcript (no-CoT transcript not needed during training)
-<<<<<<< HEAD
             transcript_responses = ppo_trainer.generate(
                 query_tensors, **generation_kwargs
             )
@@ -219,7 +147,7 @@
                     (
                         prompt_data.extracted_cot,
                         prompt_data.extracted_final_answer_with_cot,
-                    ) = parse_model_output(prompt_data.cot_transcript, True)
+                    ) = parse_model_output(prompt_data.cot_transcript, output_delimitation_tokens, cot = True)
                     composite_reward, task_score, language_score = (
                         train_dataset.reward_from_transcript(prompt_data)
                     )
@@ -243,26 +171,6 @@
             else:
                 print("All examples parsed successfully")
 
-=======
-            transcript_responses = ppo_trainer.generate(query_tensors, **generation_kwargs)
-            decoded_responses = [tokenizer.decode(r.squeeze()) for r in transcript_responses]
-
-            # extraction of answer and cot (because cot_mode = True) parts of the transcript
-            prompt_data.cot_transcript = decoded_responses[0]
-
-            print(decoded_responses[0])
-            
-            try:
-                prompt_data.extracted_cot, prompt_data.extracted_final_answer_with_cot = parse_model_output(prompt_data.cot_transcript, True, output_delimitation_tokens)
-                skip_reward = 0
-            except Exception as e:
-                warnings.warn(f'Failed to parse: {e} \nSkipping example')
-                continue
-
-           
-            composite_reward, task_score, language_score = train_dataset.reward_from_transcript(prompt_data)
-  
->>>>>>> fc6a5a80
             print("--------")
             print(f"Rewarding example with {composite_reward_list}")
             print(f"Task score: {task_score_list}")
@@ -270,7 +178,6 @@
             print(f"For example: {train_query_tensors[0]}")
             print("--------")
 
-<<<<<<< HEAD
             stats = ppo_trainer.step(
                 train_query_tensors, train_transcript_responses, composite_reward_list
             )
@@ -280,49 +187,18 @@
                 [composite_reward_list, task_score_list, language_score_list],
             )
 
-=======
-            if type(composite_reward) == list:
-                rewards = []
-                for reward in composite_reward:
-                    rewards.append(torch.tensor(reward))
-            else:
-                rewards = [torch.tensor(composite_reward)]
-
-            # TODO: put any batching back in here, e.g. by keeping a cache of 
-            stats = ppo_trainer.step(query_tensors, transcript_responses, [torch.tensor(composite_reward)])
-            #wandb.log(stats)
             torch.cuda.empty_cache() 
-            
-            inputs["response"] = decoded_responses
-            inputs["query"] = query_tensors
-
-            #ppo_trainer.log_stats(stats, inputs, composite_reward)
-        
->>>>>>> fc6a5a80
+
             # Save model every 100 batchs
             if batch_ticker % train_config.save_frequency == 0:
                 if ppo_trainer.accelerator.is_main_process:
                     ppo_trainer.save_pretrained(model_config.model_save_path)
 
             batch_ticker += 1
-<<<<<<< HEAD
 
             # ### Keep an eye on whether no CoT performance is also going up - this might mean the model is just getting better at the tasks
             # # and ignoring its CoT altogether
             # with torch.no_grad():
             #     ...
             #     # XXX: use test_dataset here
-            #     ...
-=======
-            
-
-
-
-
-        # ### Keep an eye on whether no CoT performance is also going up - this might mean the model is just getting better at the tasks
-        # # and ignoring its CoT altogether
-        # with torch.no_grad():
-        #     ...
-        #     # XXX: use test_dataset here
-        #     ...
->>>>>>> fc6a5a80
+            #     ...