--- conflicted
+++ resolved
@@ -149,12 +149,9 @@
             train_transcript_responses = []
             num_examples_failed = 0
             for i, prompt_data in tqdm(enumerate(batch_prompt_datas)):
-<<<<<<< HEAD
                 composite_reward = 0.0
                 task_score = 0.0
                 language_score = 0.0
-=======
->>>>>>> bed3dea1
                 try:
                     (
                         prompt_data.extracted_cot,
