--- conflicted
+++ resolved
@@ -244,23 +244,7 @@
                     ppo_trainer.config.batch_size = len(composite_reward_list)
                     ppo_trainer.config.mini_batch_size = 1
                     ppo_trainer.config.gradient_accumulation_steps = len(composite_reward_list)
-<<<<<<< HEAD
-=======
                     ppo_trainer.config.backward_batch_size = len(composite_reward_list)
-                
-                print("----------------")
-                print("Debugging")
-                print(len(train_query_tensors))
-                print(len(train_transcript_responses))
-                print(len(composite_reward_list))
-                print(ppo_trainer.config.batch_size)
-                print(ppo_trainer.config.mini_batch_size)
-                print(ppo_trainer.config.gradient_accumulation_steps )
-                
-                print("----------------")
-
-
->>>>>>> ac98b57e
 
                 stats = ppo_trainer.step(
                     train_query_tensors, train_transcript_responses, composite_reward_list,
