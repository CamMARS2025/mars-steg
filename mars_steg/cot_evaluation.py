--- conflicted
+++ resolved
@@ -29,6 +29,7 @@
 from trl import PPOConfig, PPOTrainer
 
 from mars_steg.config import ConfigLoader, ExperimentArgs, PromptConfig
+from mars_steg.config import ConfigLoader, ExperimentArgs, PromptConfig
 from mars_steg.utils.common import (
     get_dataloaders_and_ref_model,
     get_optimizer,
@@ -42,11 +43,7 @@
 print(sys.argv)
 experiment_args_path = sys.argv[1]
 config_path = sys.argv[2]   # e.g. "mars_steg/configs/config.yaml"
-<<<<<<< HEAD
 prompt_config_path = sys.argv[3]   # e.g. "mars_steg/configs/prompt/math_training_deepseek.yaml"
-=======
-prompt_config_path = sys.argv[3] 
->>>>>>> 9c87070f
 
 
 device = get_device()
