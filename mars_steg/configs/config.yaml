--- conflicted
+++ resolved
@@ -1,13 +1,7 @@
 Model:
-<<<<<<< HEAD
-  model_name: "meta-llama/Llama-3.2-3B-Instruct"  # The model name meta-llama/Llama-3.2-3B-Instruct
+  model_name: "meta-llama/Llama-3.1-8B-Instruct"  # The model name
   model_save_path: "./experiments/models"  # The path to save the model
   load_precision_mode: "4bits" # Options: ["4bits","8bits","full"]
-=======
-  model_name: "meta-llama/Llama-3.2-1B-Instruct"  # The model name
-  model_save_path: "./experiments/models"  # The path to save the model
-  load_in_4bit: false
->>>>>>> bed3dea1
   lora: false # true
   lora_r: 8
   lora_alpha: 16
