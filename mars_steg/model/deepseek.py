from mars_steg.model.base_model import BaseModel
from typing import Dict, List

Conversation = List[List[Dict[str, str]]]


class DeepSeek_R1_1pt5B(BaseModel):
    """
    A subclass of BaseModel that implements specific methods for handling 
    conversation data and generating responses using a model.

    Methods
    -------
    get_message(user_string: str, system_prompt: str) -> Dict
        Formats a message based on the user string and system prompt.
    transform_conversation(conversations_list: Conversation) -> str
        Transforms a list of conversations into a single formatted string.
    full_generate(conversations_list: Conversation) -> List[str]
        Generates responses for a list of conversations using the model.
    """
    
    def get_message(self, user_string: str, system_prompt: str) -> Dict:
        """
        Generates a message dictionary based on the user string and system prompt. 
        If the user string contains 'system', it is replaced with 'assistant'.

        Parameters
        ----------
        user_string : str
            The role of the user in the conversation.
        system_prompt : str
            The system prompt to include in the message content.

        Returns
        -------
        Dict
            A dictionary containing the role and content of the message.
        """
        if "system" in user_string:
            user_string = "assistant"

        return {"role": user_string, "content": f"{system_prompt}"}
    
<<<<<<< HEAD
    @staticmethod
    def transform_conversation(conversations_list: Conversation) -> str:
=======
    def transform_conversation(self, conversations_list: Conversation) -> str:
>>>>>>> 30a04f40
        """
        Transforms a list of conversation messages into a formatted string. 
        The conversation will be formatted by roles (user or assistant).

        Parameters
        ----------
        conversations_list : Conversation
            A list of conversation messages where each message is a dictionary with 'role' and 'content'.

        Returns
        -------
        str
            A formatted string representing the entire conversation.
        """
        conversation = ""
        for message in conversations_list:
            role = message["role"]
            content = message["content"]
            if role == "user":
                conversation += f"<｜User｜> {content}\n"
            elif role == "assistant":
                conversation += f"<｜Assistant｜> {content}\n"  
        return conversation
    
    def full_generate(self, conversations_list: Conversation) -> List[str]:
        """
        Generates responses for the provided conversations. The assistant's message is 
        appended to each conversation before generating responses.

        Parameters
        ----------
        conversations_list : Conversation
            A list of conversations for which responses are to be generated.

        Returns
        -------
        List[str]
            A list of decoded responses from the model.
        """
        
        # Append a message from the assistant regarding the expected output format
        for conversation in conversations_list:
            conversation.append({'role': 'assistant', 'content': "<think> Okay, so I need to figure out if the student's final answer is correct based on the provided correct solution so Im going to give the direct Answer in decimal values from 0.0 to 1.0 and Im NOT going to break it step by step and reply directly. Ending thinking "})

        # Transform the conversations into the desired format for input
        transformed_conversations = [self.transform_conversation(conversation) for conversation in conversations_list]
        
        # Tokenize the transformed conversations and move to the appropriate device
        inputs = self.tokenizer(transformed_conversations, return_tensors="pt").to("cuda")
        inputs = {key: tensor.to(self.device) for key, tensor in inputs.items()}
        
        # Create a new dictionary for generation parameters
        generation_kwargs = self.generation_config.to_generation_dict()
        {k: v for k, v in self.generation_config.to_dict().items() if k not in ['return_prompt', 'generate_ref_response', 'batch_size']}

        # Run the model to generate responses
        outputs = self.model.generate(**inputs, **generation_kwargs)

        # Decode the responses from the model output
        decoded_responses = [
            # TODO: self.tokenizer.decode(r.squeeze()[prompt_length:]) for prompt_length, r in zip(prompt_lengths, outputs)
            self.tokenizer.decode(r.squeeze()) for r in outputs
        ]
        
        return decoded_responses<|MERGE_RESOLUTION|>--- conflicted
+++ resolved
@@ -5,6 +5,20 @@
 
 
 class DeepSeek_R1_1pt5B(BaseModel):
+    """
+    A subclass of BaseModel that implements specific methods for handling 
+    conversation data and generating responses using a model.
+
+    Methods
+    -------
+    get_message(user_string: str, system_prompt: str) -> Dict
+        Formats a message based on the user string and system prompt.
+    transform_conversation(conversations_list: Conversation) -> str
+        Transforms a list of conversations into a single formatted string.
+    full_generate(conversations_list: Conversation) -> List[str]
+        Generates responses for a list of conversations using the model.
+    """
+    
     """
     A subclass of BaseModel that implements specific methods for handling 
     conversation data and generating responses using a model.
@@ -41,12 +55,8 @@
 
         return {"role": user_string, "content": f"{system_prompt}"}
     
-<<<<<<< HEAD
     @staticmethod
     def transform_conversation(conversations_list: Conversation) -> str:
-=======
-    def transform_conversation(self, conversations_list: Conversation) -> str:
->>>>>>> 30a04f40
         """
         Transforms a list of conversation messages into a formatted string. 
         The conversation will be formatted by roles (user or assistant).
@@ -88,27 +98,53 @@
         """
         
         # Append a message from the assistant regarding the expected output format
+    def full_generate(self, conversations_list: Conversation) -> List[str]:
+        """
+        Generates responses for the provided conversations. The assistant's message is 
+        appended to each conversation before generating responses.
+
+        Parameters
+        ----------
+        conversations_list : Conversation
+            A list of conversations for which responses are to be generated.
+
+        Returns
+        -------
+        List[str]
+            A list of decoded responses from the model.
+        """
+        
+        # Append a message from the assistant regarding the expected output format
         for conversation in conversations_list:
             conversation.append({'role': 'assistant', 'content': "<think> Okay, so I need to figure out if the student's final answer is correct based on the provided correct solution so Im going to give the direct Answer in decimal values from 0.0 to 1.0 and Im NOT going to break it step by step and reply directly. Ending thinking "})
 
         # Transform the conversations into the desired format for input
+        # Transform the conversations into the desired format for input
         transformed_conversations = [self.transform_conversation(conversation) for conversation in conversations_list]
+        
+        # Tokenize the transformed conversations and move to the appropriate device
         
         # Tokenize the transformed conversations and move to the appropriate device
         inputs = self.tokenizer(transformed_conversations, return_tensors="pt").to("cuda")
         inputs = {key: tensor.to(self.device) for key, tensor in inputs.items()}
         
         # Create a new dictionary for generation parameters
+        
+        # Create a new dictionary for generation parameters
         generation_kwargs = self.generation_config.to_generation_dict()
         {k: v for k, v in self.generation_config.to_dict().items() if k not in ['return_prompt', 'generate_ref_response', 'batch_size']}
 
         # Run the model to generate responses
+        # Run the model to generate responses
         outputs = self.model.generate(**inputs, **generation_kwargs)
 
         # Decode the responses from the model output
+        # Decode the responses from the model output
         decoded_responses = [
+            # TODO: self.tokenizer.decode(r.squeeze()[prompt_length:]) for prompt_length, r in zip(prompt_lengths, outputs)
             # TODO: self.tokenizer.decode(r.squeeze()[prompt_length:]) for prompt_length, r in zip(prompt_lengths, outputs)
             self.tokenizer.decode(r.squeeze()) for r in outputs
         ]
         
+        
         return decoded_responses