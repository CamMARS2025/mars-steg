--- conflicted
+++ resolved
@@ -4,6 +4,15 @@
 Conversation = List[List[Dict[str, str]]]
 
 class Llama_31_8B_Instruct(BaseModel):
+    """
+    A subclass of BaseModel for handling the specific implementation of the Llama 31.8B Instruct model.
+    This class implements the method for formatting messages used by the Llama 31.8B Instruct model.
+
+    Methods
+    -------
+    get_message(user_string: str, system_prompt: str) -> Dict
+        Formats and returns a message dictionary with the specified user role and system prompt.
+    """
     """
     A subclass of BaseModel for handling the specific implementation of the Llama 31.8B Instruct model.
     This class implements the method for formatting messages used by the Llama 31.8B Instruct model.
@@ -31,8 +40,23 @@
         Dict
             A dictionary containing the 'role' and 'content' for the message.
         """
+        """
+        Generates a message dictionary containing the role and content for a conversation. 
+        The role is determined by the user_string and the content is the system prompt.
+
+        Parameters
+        ----------
+        user_string : str
+            The role of the user in the conversation (e.g., 'user', 'assistant').
+        system_prompt : str
+            The content of the message, typically the system's prompt to the user.
+
+        Returns
+        -------
+        Dict
+            A dictionary containing the 'role' and 'content' for the message.
+        """
         return {"role": user_string, "content": f"{system_prompt}"}
-<<<<<<< HEAD
         
     def full_generate(self, conversations_list: Conversation):
 
@@ -62,10 +86,6 @@
 
         return decoded_responses
 
-=======
-
-    
->>>>>>> 30a04f40
 class Llama_32_1B_Instruct(Llama_31_8B_Instruct):
     """
     A subclass of Llama_31_8B_Instruct for handling the specific implementation of the Llama 32.1B Instruct model.
@@ -75,4 +95,12 @@
     -------
     Inherits `get_message` from Llama_31_8B_Instruct without changes.
     """
+    """
+    A subclass of Llama_31_8B_Instruct for handling the specific implementation of the Llama 32.1B Instruct model.
+    Inherits behavior from Llama_31_8B_Instruct without modification.
+
+    Methods
+    -------
+    Inherits `get_message` from Llama_31_8B_Instruct without changes.
+    """
     pass