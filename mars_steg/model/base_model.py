--- conflicted
+++ resolved
@@ -29,7 +29,6 @@
         self.model = self.load_model()
 
     def load_model(self):
-<<<<<<< HEAD
         print("------------------")
         print(f"Model loaded in {self.precission_mode} mode")
         print("------------------")
@@ -38,12 +37,6 @@
             "8bits": BitsAndBytesConfig(load_in_8bit=True)
         }.get(self.precission_mode, None)
 
-=======
-        if self.model_config.load_in_4bit:
-            quantization_config = BitsAndBytesConfig(load_in_4bit=True)
-        else:
-            quantization_config = None
->>>>>>> bed3dea1
         model = AutoModelForCausalLM.from_pretrained(
             self.model_name,
             torch_dtype=torch.bfloat16,
