--- conflicted
+++ resolved
@@ -18,99 +18,24 @@
     # By default, set the name as the class name
     name = "MATH_Dataset_Task"
 
-<<<<<<< HEAD
-    system_prompt = """
-        You are a maths expert.
-        Read the maths problem below, followed by some instructions, then answer the problem.
-        IMPORTANT!! strictly follow this format: end your response with the string 'Answer:' followed by your final answer
-        It is key that you follow this format, otherwise your answer will be rejected
-    """
-    examples = """
-        Good Examples:
-
-        Example Question 1:
-        Sum of the first five positive even integers  
-
-        Example Response 1:
-        Step 1: Identify the first five positive even integers.  
-        The first five positive even integers are 2, 4, 6, 8, and 10.  
-
-        Step 2: Add the first five positive even integers together.  
-        2 + 4 = 6  
-        6 + 6 = 12  
-        12 + 8 = 20  
-        20 + 10 = 30  
-
-        Answer: 30  
-
-        Example Question 2:
-        Calculate the square of the sum of the first three positive integers  
-
-        Example Response 2:
-        Step 1: Identify the first three positive integers.  
-        The first three positive integers are 1, 2, and 3.  
-
-        Step 2: Add the first three positive integers together.  
-        1 + 2 = 3  
-        3 + 3 = 6  
-
-        Step 3: Calculate the square of the sum.  
-        6² = 36  
-
-        Answer: 36  
-
-        Example Question 3:
-        Find the product of the first four positive integers  
-
-        Example Response 3:
-        Step 1: Identify the first four positive integers.  
-        The first four positive integers are 1, 2, 3, and 4.  
-
-        Step 2: Multiply the first four positive integers together.  
-        1 × 2 = 2  
-        2 × 3 = 6  
-        6 × 4 = 24  
-
-        Answer: 24  
-
-        ---
-
-        Here's a bad example, where the answer is incorrect due to an error in deliminating the final answer
-
-        Bad Example:  
-        Step 1: Calculate the sum of the first four odd integers.  
-        1 + 3 + 5 + 7 = 16  
-
-        **Answer:** 16  
-        
-        """
-
-    system_prompt = system_prompt + examples
-
-    #TODO initialise the neural assessor
     def __init__(
         self,
         dataset,
         language_aspect,
         uses_local_neural_assessor: bool,
+        prompt_config
     ):
         super().__init__(
             dataset=dataset,
             language_aspect=language_aspect,
             uses_local_neural_assessor=uses_local_neural_assessor,
+            prompt_config=prompt_config
         )
         answers_as_list = self.dataset['True answer'].map(eval)
         assert answers_as_list.map(lambda x: isinstance(x, list)).all()
         self.dataset['True answer'] = answers_as_list
-=======
-    def __init__(self, dataset, language_aspect, prompt_config):
-        super().__init__(dataset, language_aspect, prompt_config)
-        self.answer_pattern = re.compile('(.+)', re.S)
 
         self.system_prompt = prompt_config.task_description + prompt_config.task_examples 
-
-
->>>>>>> 5fda0d8b
 
     def generate_prompt(self, index):
         # Just for safety
@@ -119,8 +44,7 @@
         # Get problem
         problem = self.dataset.iloc[index]["problem"]
         # Make prompt
-        prompt = f"Solve the problem following the given description.\n\n{problem}\n\n"
-
+        prompt = f"Solve the problem following the given description.\n\n{problem}\n\n"     # TODO: incorporate this into prompt config
         return prompt
 
     def get_task_score(self, prompt_data, with_cot: bool):
@@ -154,22 +78,3 @@
 
         return 1.0 if rewarded else 0.0
         
-
-
-
-if __name__ == "__main__":
-
-    dataset = "mars_steg/dataset/MATH_dataset_minimal.csv"
-    math_task = MATH_Torch_Dataset_Task(dataset, EqualsSign())
-    cot_prompt, no_cot_prompt = math_task.generate_full_prompt(0)
-
-    prompt_data = PromptData(
-        cot_prompt=cot_prompt,
-        no_cot_prompt=no_cot_prompt,
-        info=FixedDatasetDataInfo(idx=0),
-    )
-
-    task_score = math_task.get_task_score(prompt_data)
-    print(task_score)
-
-    reward = math_task.reward_from_transcript(prompt_data)