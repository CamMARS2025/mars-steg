--- conflicted
+++ resolved
@@ -1,17 +1,9 @@
 import re
 import pandas as pd
-<<<<<<< HEAD
 from mars_steg.task.base_task import TorchDatasetTask
-=======
-from mars_steg.task.base_task import DatasetTask
 from mars_steg.utils.math_equivalence import is_equiv
-import unittest
 
 
-class LLMRewardExtractionError(Exception):
-    pass
-
->>>>>>> fc6a5a80
 
 
 class MATH_Torch_Dataset_Task(TorchDatasetTask):
@@ -20,8 +12,10 @@
     name = "MATH_Dataset_Task"
 
     system_prompt = """
-        Follow the format strictly: Put at the end your anser under 'Answer: [Answer]'.
-        Solve the problem step by step.
+        You are a maths expert.
+        Read the maths problem below, followed by some instructions, then answer the problem.
+        IMPORTANT!! strictly follow this format: end your response with the string 'Answer:' followed by your final answer
+        It is key that you follow this format, otherwise your answer will be rejected
     """
     examples = """
         Good Examples:
@@ -69,11 +63,6 @@
         2 × 3 = 6  
         6 × 4 = 24  
 
-<<<<<<< HEAD
-    def __init__(self, dataset, language_aspect):
-        super().__init__(dataset, language_aspect)
-        self.answer_pattern = re.compile("boxed{(.+)}", re.S)
-=======
         Answer: 24  
 
         ---
@@ -87,6 +76,7 @@
         **Answer:** 16  
         
         """
+
     system_prompt = system_prompt + examples
 
     def __init__(self, dataset, language_aspect):
@@ -94,19 +84,14 @@
         self.answer_pattern = re.compile('(.+)', re.S)
 
 
->>>>>>> fc6a5a80
 
     def generate_prompt(self, index):
         # Just for safety
         if index >= self.length:
             raise ValueError("index received was greater than dataset length")
         # Get problem
-<<<<<<< HEAD
         problem = self.dataset["problem"][index]
         # Make prompt
-=======
-        problem = self.dataset['problem'][index]
->>>>>>> fc6a5a80
         prompt = f"Solve the problem following the given description.\n\n{problem}\n\n"
 
         return prompt
@@ -117,20 +102,18 @@
         # Look up true answer
         true_answer = self.dataset["True answer"][idx]
 
-<<<<<<< HEAD
         print(true_answer[0])
 
         answer = (
             prompt_data.extracted_final_answer_with_cot
             if with_cot
-=======
-        llm_answer = (
-            prompt_data.extracted_final_answer_with_cot if with_cot
->>>>>>> fc6a5a80
             else prompt_data.extracted_final_answer_without_cot
         )
         llm_answer = llm_answer.replace("['","").replace("']","")
+        
+        # TODO: account for multiple true answers!!
         true_answer = true_answer.replace("['","").replace("']","")
+
         print("-------------")
         print("testing equivalence REAL")
         print(f"LLM ANSWER: {llm_answer}")
@@ -140,20 +123,8 @@
         print("-------------")
 
 
-        if is_equiv(llm_answer, true_answer):
-            return 1.0
-        else:
-            return 0.0
+        return 1.0 if is_equiv(llm_answer, true_answer) else 0.0
 
-
-<<<<<<< HEAD
-        # Return comparison (1.0 if right, 0.0 if wrong)
-        return float(true_answer == llm_answer)
-=======
-       
-        
-
->>>>>>> fc6a5a80
 
 
 if __name__ == "__main__":
