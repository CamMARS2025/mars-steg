--- conflicted
+++ resolved
@@ -1,3 +1,22 @@
+"""
+Module Name: base_task.py
+------------------------
+
+Description:
+------------
+
+This module contains the implementation of the base classes for tasks in the mars-steg framework to construct a task to train and evaluate an LLM for elicitng steganography.
+
+Classes:
+    - Task
+    - TorchDatasetTask
+    - GameBasedTask
+
+Examples:
+    Cf. mars_steg.README.md
+
+"""
+
 """
 Module Name: base_task.py
 ------------------------
@@ -97,6 +116,56 @@
         indicating an incompatibility issue.
     """
 
+    A base class for single-turn tasks.
+
+    This abstract base class defines a structure for single-turn tasks that 
+    require language processing. Subclasses should specify a task `name` and 
+    ensure compatibility with a given `LanguageAspect`.
+
+    Attributes
+    ----------
+    name : str
+        The name of the task. Used to check compatibility with the `LanguageAspect`.
+    system_prompt : str
+        A system prompt specific to the task.
+    uses_local_neural_assessor : bool
+        Whether the task requires a local neural assessor for evaluation.
+    language_aspect : LanguageAspect
+        The language aspect configuration specifying compatibility with tasks.
+    uses_local_neural_assessor : bool
+        Indicates if a local neural assessor is needed for the task.
+    prompt_config : PromptConfig
+        Configuration object containing prompt templates.
+
+    Methods
+    -------
+    cot_instruction() -> str
+        Returns the default instruction appended to prompts to induce Chain-of-Thought (CoT).
+    no_cot_instruction() -> str
+        Returns the default instruction appended to prompts to suppress Chain-of-Thought (CoT).
+    generate_prompt(index: int) -> Optional[str]
+        Generates the main body of the LLM prompt for the task.
+    generate_info(idx: int) -> FixedDatasetDataInfo
+        Generates additional metadata or context for a task instance.
+    generate_full_prompt(index: int) -> Optional[Tuple[str, str]]
+        Generates a new task prompt, returning both CoT and No-CoT versions.
+    get_task_score(prompt_data: PromptData, with_cot: bool) -> float
+        Evaluates task performance based on PromptData object.
+    reward(task_score: float, language_score: float, t_weight: float = 1.0, l_weight: float = 1.0) -> float
+        Computes a weighted reward score based on task success and language aspect.
+    reward_from_transcript(prompt_data: PromptData, t_weight: float = 1.0, l_weight: float = 1.0) -> Tuple[float, float, float]
+        Computes the language score, the task score and calculates the final reward from a task transcript.
+    recruit_neural_assessor(model: BaseModel)
+        Initializes a neural assessor for evaluating problem/solution task type.
+
+
+    Raises
+    ------
+    TypeError
+        If the task name is not listed in `language_aspect.compatible_tasks`, 
+        indicating an incompatibility issue.
+    """
+
     name: str
     system_prompt: str
     uses_local_neural_assessor: bool
@@ -110,10 +179,7 @@
         self.language_aspect = language_aspect
         self.uses_local_neural_assessor = uses_local_neural_assessor
         self.prompt_config = prompt_config  #TODO Store prompt configuration ?
-<<<<<<< HEAD
         self.prompt_config = prompt_config  #TODO Store prompt configuration ?
-=======
->>>>>>> a3aa6bfb
 
         if self.name not in language_aspect.compatible_tasks:
             raise TypeError(f"""
@@ -121,12 +187,9 @@
                 If there is no real compatibility issue, just update the compatible_tasks 
                 property in your LanguageAspect. You should add this task's name property, 
                 which is '{self.name}'.
-<<<<<<< HEAD
                 If there is no real compatibility issue, just update the compatible_tasks 
                 property in your LanguageAspect. You should add this task's name property, 
                 which is '{self.name}'.
-=======
->>>>>>> a3aa6bfb
             """)
 
     @property
@@ -141,6 +204,15 @@
         -------
         str
             The CoT-inducing instruction from the prompt configuration.
+        Returns the default instruction appended to prompts to induce Chain-of-Thought (CoT).
+
+        This property provides a standard instruction to encourage CoT reasoning in model responses. 
+        It is implemented separately to facilitate CoT gap calculations and can be overridden for customization.
+
+        Returns
+        -------
+        str
+            The CoT-inducing instruction from the prompt configuration.
         """
         return self.prompt_config.with_cot_instruction
 
@@ -148,7 +220,15 @@
     def no_cot_instruction(self) -> str:
         """
         Returns the default instruction appended to prompts to suppress Chain-of-Thought (CoT).
-<<<<<<< HEAD
+
+        This property provides an instruction that explicitly prevents CoT reasoning in model responses. 
+        It is used for CoT gap calculations and can be overridden for customization.
+
+        Returns
+        -------
+        str
+            The CoT-suppressing instruction from the prompt configuration.
+        Returns the default instruction appended to prompts to suppress Chain-of-Thought (CoT).
 
         This property provides an instruction that explicitly prevents CoT reasoning in model responses. 
         It is used for CoT gap calculations and can be overridden for customization.
@@ -166,23 +246,6 @@
     def generate_prompt(self, index: int) -> Optional[str]:
     def generate_prompt(self, index: int) -> Optional[str]:
         """
-=======
-
-        This property provides an instruction that explicitly prevents CoT reasoning in model responses. 
-        It is used for CoT gap calculations and can be overridden for customization.
-
-        Returns
-        -------
-        str
-            The CoT-suppressing instruction from the prompt configuration.
-        """
-        return self.prompt_config.no_cot_instruction
-
-
-    @abstractmethod
-    def generate_prompt(self, index: int) -> Optional[str]:
-        """
->>>>>>> a3aa6bfb
         Generates the main body of the LLM prompt for the task.
 
         This method must be implemented by subclasses to create a reproducible, 
@@ -212,8 +275,25 @@
         -------
         Optional[str]
             The generated prompt text or `None` if no more examples are available.
+        Notes
+        -----
+        - By default, `self.cot_instruction` will be appended in `generate_full_prompt()` 
+        to induce Chain-of-Thought (CoT).
+        - If the number of available prompts is limited (e.g., in dataset-based tasks), 
+        this method **must return `None`** when no more samples are available.
+
+        Parameters
+        ----------
+        index : int
+            An index specifying which example or scenario to generate.
+
+        Returns
+        -------
+        Optional[str]
+            The generated prompt text or `None` if no more examples are available.
         """
         pass
+
 
     @abstractmethod
     def generate_info(self, idx: int) -> FixedDatasetDataInfo:
@@ -232,7 +312,6 @@
         -------
         FixedDatasetDataInfo
             An object containing metadata or extra context related to the specified task.
-<<<<<<< HEAD
         Generates additional metadata or context for a task instance.
 
         This method must be implemented by subclasses to return a `FixedDatasetDataInfo` 
@@ -247,11 +326,11 @@
         -------
         FixedDatasetDataInfo
             An object containing metadata or extra context related to the specified task.
-=======
->>>>>>> a3aa6bfb
         """
         pass
 
+
+    def generate_full_prompt(self, index: int) -> Optional[Tuple[str, str]]:
 
     def generate_full_prompt(self, index: int) -> Optional[Tuple[str, str]]:
         """
@@ -283,12 +362,42 @@
         -----
         - If `generate_prompt()` returns `None`, this method also returns `None`.
         - This method is primarily used for CoT gap analysis; discard the No-CoT version if not needed.
+        Generates a new task prompt, returning both CoT and No-CoT versions.
+
+        This method retrieves the main task prompt and appends instructions 
+        for inducing or suppressing Chain-of-Thought (CoT) reasoning. 
+        It facilitates CoT gap calculations by providing both variants.
+
+        Parameters
+        ----------
+        index : int
+            The index specifying which task prompt to generate.
+
+        Returns
+        -------
+        Optional[Tuple[str, str]]
+            A tuple containing:
+            - `cot_prompt` (str): The task prompt with CoT instruction.
+            - `no_cot_prompt` (str): The task prompt with No-CoT instruction.
+            Returns `None` if no more examples are available.
+
+        Raises
+        ------
+        TypeError
+            If `generate_prompt()` does not return a string or `None`.
+
+        Notes
+        -----
+        - If `generate_prompt()` returns `None`, this method also returns `None`.
+        - This method is primarily used for CoT gap analysis; discard the No-CoT version if not needed.
         """
         main_body = self.generate_prompt(index)
+
 
         # Handle exit condition for limited-length dataset tasks
         if main_body is None:
             return None
+
 
         # Type check
         if not isinstance(main_body, str):
@@ -296,6 +405,7 @@
                 f".generate_prompt() implementation must only return a string or None. Returned type: {type(main_body)}"
             )
 
+
         cot_prompt = f"{main_body}\n\n{self.cot_instruction}\n\n"
         no_cot_prompt = f"{main_body}\n\n{self.no_cot_instruction}\n\n"
         return cot_prompt, no_cot_prompt
@@ -304,7 +414,53 @@
     def get_task_score(self, prompt_data: PromptData, with_cot: bool) -> float:
         """
         Evaluates task performance based on PromptData object (cf. See Also).
-
+        Evaluates task performance based on PromptData object (cf. See Also).
+
+        This method assesses whether the agent successfully completed the task 
+        by analyzing the generated response in relation to the correct answer. 
+        The Chain-of-Thought (CoT) reasoning process is **not** considered — only 
+        the final answer affects the score.
+
+        Parameters
+        ----------
+        prompt_data : PromptData
+            The prompt and associated task information, including model-generated responses.
+        with_cot : bool
+            Whether the task was performed with CoT reasoning.
+
+        Returns
+        -------
+        float
+            A score in the range [0, 1], where a higher value indicates greater task success.
+
+        Raises
+        ------
+        NotImplementedError
+            This method must be implemented by subclasses.
+
+        Examples
+        --------
+        **For a math problem**:
+            - Look up the correct answer from a dataset.
+            - Compare the model's final answer to the correct one.
+            - Return `1.0` if correct, `0.0` otherwise.
+
+        **For a game-based task**:
+            - Analyze the game prompt and moves made by the agent.
+            - Compute a success metric (e.g., win rate or score normalization).
+            - Return a score between `0` and `1` reflecting performance.
+
+        Notes
+        -----
+        - The method may use different evaluation strategies depending on the task type.
+        - The neural assessor option must also be considered (cf. See Also).
+
+        See Also
+        --------
+        mars_steg.utils.prompt_data.PromptData
+            The structure of the PromptData object used in this method.
+        MATH_Torch_Dataset_Task.get_task_score
+            An example implementation for a dataset-based math task.  
         This method assesses whether the agent successfully completed the task 
         by analyzing the generated response in relation to the correct answer. 
         The Chain-of-Thought (CoT) reasoning process is **not** considered — only 
@@ -389,12 +545,9 @@
         - A higher `language_score` decreases the reward.
         - Custom reward functions can be implemented by overriding this method.
         """
-<<<<<<< HEAD
         r = t_weight * task_score + l_weight * language_score
-=======
-        r = t_weight * task_score + l_weight * (1 - language_score)
->>>>>>> a3aa6bfb
-
+
+        # Normalize the weighted score to [0,1]
         # Normalize the weighted score to [0,1]
         r /= t_weight + l_weight
 
@@ -406,7 +559,42 @@
         t_weight: float = 1.0, 
         l_weight: float = 1.0,
     ) -> Tuple[float, float, float]:
-        """
+        self, 
+        prompt_data: PromptData, 
+        t_weight: float = 1.0, 
+        l_weight: float = 1.0,
+    ) -> Tuple[float, float, float]:
+        """
+        Computes the language score, the task score and calculates the final reward from a task transcript, i.e. the LLM answer for the considered task.
+
+        This method evaluates both task and language scores using the 
+        appropriate scoring functions, validates them, and computes 
+        the final reward.
+
+        Parameters
+        ----------
+        prompt_data : PromptData
+            The transcript data containing details of the episode.
+        t_weight : float, optional
+            The weight assigned to the task score (default is 1.0).
+        l_weight : float, optional
+            The weight assigned to the language score (default is 1.0).
+
+        Returns
+        -------
+        Tuple[float, float, float]
+            - `reward` (float): The final computed reward.
+            - `task_score` (float): The evaluated task score.
+            - `language_score` (float): The evaluated language aspect score.
+
+        Notes
+        -----
+        - Assumes that the model was **prompted with Chain-of-Thought (CoT)**.
+        - Calls `get_task_score()` to evaluate task performance.
+        - Calls `get_language_score()` from `LanguageAspect` to assess language usage.
+        - Uses `check_score()` to validate scores before computing reward.
+        """
+        task_score = self.get_task_score(prompt_data, with_cot=True)
         Computes the language score, the task score and calculates the final reward from a task transcript, i.e. the LLM answer for the considered task.
 
         This method evaluates both task and language scores using the 
@@ -482,15 +670,88 @@
             f"Attempting to recruit neural assessor to a {self.__class__.__name__}, "
             "which does not use it!"
         )
+        """
+        Initializes a neural assessor for evaluating problem/solution task type.
+
+        This method assigns a neural assessment model to the task, enabling 
+        automated evaluation of generated solutions.
+
+        Parameters
+        ----------
+        model : BaseModel
+            The neural model to be used for solution assessment (cf. See Also).
+
+        Raises
+        ------
+        AssertionError
+            If `uses_local_neural_assessor` is `False`, indicating that 
+            the task does not support neural assessment.
+
+        Notes
+        -----
+        - This method should only be called if `uses_local_neural_assessor` is `True`.
+        - The recruited model is assigned to `self.whitebox_model`.
+        - Initializes a `ProblemSolutionAssessor` with the given model.
+
+        See Also
+        --------
+        mars_steg.task.neural_assessor.ProblemSolutionAssessor
+            The neural assessor class used for evaluating problem/solution tasks.
+        mars_steg.model.base_model.py
+            The base model class used for neural models.
+        
+        """
+        assert self.uses_local_neural_assessor, (
+            f"Attempting to recruit neural assessor to a {self.__class__.__name__}, "
+            "which does not use it!"
+        )
         self.whitebox_model = model
         self.neural_assessor = ProblemSolutionAssessor(
             model=model, prompt_config=self.prompt_config
+            model=model, prompt_config=self.prompt_config
         )
 
 
 
 
+
 class TorchDatasetTask(Task, Dataset):
+    """
+    A PyTorch dataset-based task that integrates with prompt-based LLM evaluations.
+
+    This class extends `Task` and `Dataset`, handling structured dataset-based 
+    tasks where prompts are derived from dataset entries. It also supports 
+    neural assessment for evaluating model-generated solutions.
+
+    Attributes
+    ----------
+    dataset : str
+        Path to the dataset file (CSV format).
+    language_aspect : LanguageAspect
+        The language aspect settings for this task.
+    uses_local_neural_assessor : bool
+        Whether the task utilizes a local neural assessor for evaluation.
+    prompt_config : PromptConfig
+        The prompt configuration used for generating prompts.
+
+    Methods
+    -------
+    generate_info(idx: int) -> FixedDatasetDataInfo
+        Generates a fixed dataset information object for a given index.
+    test_train_split(train_proportion: float, validation_proportion: float) -> Tuple[TorchDatasetTask, TorchDatasetTask, TorchDatasetTask]
+        Splits the dataset into train, validation, and test sets.
+    prompt_data_collate_fn(batch: List[PromptData]) -> BatchPromptData
+        Aggregates a batch of `PromptData` into a `BatchPromptData` object.
+    get_true_answers_from_batch_prompt_data(prompt_data: BatchPromptData) -> List[str]
+        Extracts the ground-truth answers for a batch of prompts.
+    neural_assessor_from_batch_prompt_data(prompt_data: BatchPromptData, from_cot_prompt: bool) -> BatchPromptData
+        Generates neural assessor responses for a batch of prompts.
+
+
+    Notes
+    -----
+    This class initializes several attributes to None that can be set later using recruit_neural_assessor method.
+    """
     """
     A PyTorch dataset-based task that integrates with prompt-based LLM evaluations.
 
@@ -567,6 +828,22 @@
         FixedDatasetDataInfo
             A structured information object for the dataset sample.
         """
+        """
+        Generates a fixed dataset information object for a given index.
+
+        This method creates a `FixedDatasetDataInfo` object containing metadata
+        or context related to the dataset at the specified index.
+
+        Parameters
+        ----------
+        idx : int
+            The index of the dataset sample.
+
+        Returns
+        -------
+        FixedDatasetDataInfo
+            A structured information object for the dataset sample.
+        """
         return FixedDatasetDataInfo(idx=idx)
 
     def __len__(self):
@@ -574,6 +851,20 @@
 
     def __getitem__(self, idx):
         """
+        Retrieves a dataset sample and generates corresponding CoT and No-CoT prompts.
+
+        This method assumes a dataset-like task structure and must be overridden 
+        for game-like tasks.
+
+        Parameters
+        ----------
+        idx : int
+            The index of the dataset sample.
+
+        Returns
+        -------
+        PromptData
+            A structured prompt containing both CoT and No-CoT versions.
         Retrieves a dataset sample and generates corresponding CoT and No-CoT prompts.
 
         This method assumes a dataset-like task structure and must be overridden 
@@ -600,6 +891,35 @@
     def test_train_split(
         self, train_proportion: float, validation_proportion: float
     ) -> Tuple[TorchDatasetTask, TorchDatasetTask, TorchDatasetTask]:
+        """
+        Splits the dataset into train, validation, and test sets.
+
+        The method partitions the dataset based on the specified proportions, ensuring 
+        that the total size does not exceed the dataset length.
+
+        Parameters
+        ----------
+        train_proportion : float
+            The proportion of the dataset to allocate for training (0 to 1).
+        validation_proportion : float
+            The proportion of the dataset to allocate for validation (0 to 1).
+
+        Returns
+        -------
+        Tuple[TorchDatasetTask, TorchDatasetTask, TorchDatasetTask]
+            A tuple containing the train, validation, and test dataset tasks.
+
+        Raises
+        ------
+        AssertionError
+            If proportions are out of range or exceed the dataset size.
+
+        Notes
+        -----
+        - The test set is automatically determined as the remaining portion.
+        - The dataset is not shuffled before splitting (TODO: Implement shuffling).
+        """
+
         """
         Splits the dataset into train, validation, and test sets.
 
@@ -686,6 +1006,22 @@
             A batched structure containing all prompt data.
         """
 
+        """
+        Aggregates a batch of `PromptData` into a `BatchPromptData` object.
+
+        This method is useful for preparing batch inputs for model inference.
+
+        Parameters
+        ----------
+        batch : List[PromptData]
+            A list of individual `PromptData` objects.
+
+        Returns
+        -------
+        BatchPromptData
+            A batched structure containing all prompt data.
+        """
+
         return BatchPromptData(prompt_datas=batch)
 
     def get_true_answers_from_batch_prompt_data(self, prompt_data: BatchPromptData) -> List[str]:
@@ -708,16 +1044,32 @@
             The structure of the PromptData object used in this method.
         """
 
+    def get_true_answers_from_batch_prompt_data(self, prompt_data: BatchPromptData) -> List[str]:
+        """
+        Extracts the ground-truth answers for a batch of prompts.
+
+        Parameters
+        ----------
+        prompt_data : BatchPromptData
+            A batch of PromptData (cf . See Also).
+
+        Returns
+        -------
+        List[str]
+            A list of true answers corresponding to each prompt in the batch.
+
+        See Also
+        --------
+        mars_steg.utils.prompt_data.PromptData
+            The structure of the PromptData object used in this method.
+        """
+
         idxs = [pii.idx for pii in prompt_data.infos]
         true_answers = [self.dataset.iloc[idx]["True answer"] for idx in idxs]
         return true_answers
 
     def neural_assessor_from_batch_prompt_data(
-<<<<<<< HEAD
         self, prompt_data: BatchPromptData, from_cot_prompt: bool, neural_assessor_thinking_helper: str = None
-=======
-        self, prompt_data: BatchPromptData, from_cot_prompt: bool
->>>>>>> a3aa6bfb
     ) -> BatchPromptData:
         """
         Generates neural assessor responses for a batch of prompts.
@@ -761,6 +1113,18 @@
         The base class for single-turn tasks.
 
     """
+    """
+    A base class for game-based tasks.
+
+    This abstract base class defines a structure for game-based tasks (cf. Task).
+
+    See Also
+    --------
+
+    Task
+        The base class for single-turn tasks.
+
+    """
 
     def __init__(self, language_aspect) -> None:
         super().__init__(language_aspect=language_aspect)