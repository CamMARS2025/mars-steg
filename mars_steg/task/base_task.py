--- conflicted
+++ resolved
@@ -1,17 +1,12 @@
 from abc import ABCMeta, abstractmethod
 import torch
-<<<<<<< HEAD
 
 from mars_steg.utils.prompt_data import FixedDatasetDataInfo, SequentialPriceGameDataInfo, PromptData
 
 import pandas as pd
 
 from mars_steg.language.base_language_aspect import LanguageAspect
-=======
-from mars_steg.utils.prompt_data import FixedDatasetDataInfo, PromptData
-import pandas as pd
-from language.base_language_aspect import LanguageAspect
->>>>>>> 499d334d
+
 
 
 class Task(metaclass=ABCMeta):
@@ -146,10 +141,6 @@
         Runs a check on output from score functions
         """
 
-<<<<<<< HEAD
-
-=======
->>>>>>> 499d334d
         task_score = self.get_task_score(prompt_data)
         self.check_score('task_score', task_score)
         
@@ -206,3 +197,4 @@
     def __init__(self, language_aspect) -> None:
         super().__init__(language_aspect = language_aspect)
 
+
