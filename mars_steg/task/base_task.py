--- conflicted
+++ resolved
@@ -4,16 +4,13 @@
 import torch
 from torch.utils.data import Dataset
 
-<<<<<<< HEAD
 from mars_steg.utils.prompt_data import (
     FixedDatasetDataInfo,
     PromptData,
     BatchPromptData,
 )
-=======
-from mars_steg.utils.prompt_data import FixedDatasetDataInfo, SequentialPriceGameDataInfo, PromptData
 from mars_steg.utils.common import check_score
->>>>>>> 4fe7c53c
+
 
 import pandas as pd
 
@@ -118,8 +115,7 @@
             (i) Examine the prompt (game initialisation) and answers (moves/plays) and determine the game score for each player.
             (ii) Return a score between 0 and 1 representing success of agent in game.
         """
-        task_score = None
-        return task_score
+        raise NotImplementedError
 
     def reward(
         self,
@@ -151,39 +147,15 @@
         Full thing assumes we prompted with cot
         """
 
-<<<<<<< HEAD
-        task_score = self.get_task_score(prompt_data, with_cot=True)
-        self.check_score("task_score", task_score)
-
-        language_score = self.language_aspect.get_language_score(prompt_data)
-        self.check_score("language_score", language_score)
-=======
         task_score = self.get_task_score(prompt_data, with_cot = True)
         task_score = check_score('task_score', task_score)
         
         language_score = self.language_aspect.get_language_score(prompt_data)
         language_score = check_score('language_score', language_score)
->>>>>>> 4fe7c53c
 
         r = self.reward(task_score, language_score, t_weight, l_weight)
 
         return r, task_score, language_score
-
-<<<<<<< HEAD
-    def check_score(self, score_name, score_value):
-        if not isinstance(score_value, float):
-            return TypeError(
-                f".get_{score_name}() must return a float. Returned type: {type(score_value)}"
-            )
-        if score_value < 0 or score_value > 1:
-            return ValueError(
-                f".get_{score_name}() returned value {score_value}, which is outside range [0,1]"
-            )
-=======
-    @abstractmethod
-    def iterate_data(self, shuffle = True):
-        raise NotImplementedError
->>>>>>> 4fe7c53c
 
 
 class TorchDatasetTask(Task, Dataset):
