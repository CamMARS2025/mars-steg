"""
Module Name: train_generalisation.py
------------------------


Description:
------------

Created 29.03.2025
Simplified training script for the LanguageTask == ToMTokenBanTask
See Also:
---------

- mars_steg.utils.common.get_dataloaders_and_ref_model
- mars_steg.utils.common.prompt_data.BatchPromptData
- mars_steg.task
- mars_steg.language
"""


from __future__ import annotations
import warnings
import numpy as np
import wandb
import sys

import os

import torch
from tqdm import tqdm
from transformers import set_seed

import trl
import random

from mars_steg.utils.ppo_trainer import PPOConfig, PPOTrainer
import sys
from mars_steg.language.language_aspects.theory_of_mind_aspect import ToMTokenBanTask
from mars_steg.utils.prompt_data import BatchPromptData, log_merged_batch_wandb
from mars_steg.config import ConfigLoader, ExperimentArgs, PromptConfig

from mars_steg.utils.common import (
    get_dataloaders_and_ref_model,
    get_optimizer,
    get_tokenizer,
    get_model,
    get_device_map,
    get_rewards_and_training_datas
)

from mars_steg.utils.answer_extraction import extract_cots
<<<<<<< HEAD
from peft import PeftModel
=======

>>>>>>> 0dc2eae8

def train(ppo_config, model_config, optimizer_config, train_config, generation_config, experiment_args, prompt_config, device_map):

    # Set random seed for reproducibility
    set_seed(ppo_config.seed)

    output_delimitation_tokens = {
        "start_scratchpad_token": prompt_config.start_scratchpad_token,
        "end_scratchpad_token": prompt_config.end_scratchpad_token,
        "start_output_token": prompt_config.start_output_token,
        "end_output_token": prompt_config.end_output_token,
    }


    tokenizer = get_tokenizer(model_config.model_name)
    generation_config.pad_token_id = tokenizer.eos_token_id 

    #TODO Resolve the problem of the model looping on final answer
    generation_config.eos_token_id = tokenizer.eos_token_id 
    model = get_model(model_config, tokenizer, output_delimitation_tokens, generation_config, device_map["main_model"])
    
<<<<<<< HEAD
    wandb_run = wandb.run
    
    if experiment_args.load_lora_from_wandb:
        print(f"LOADING LORA WEIGHTS FROM {experiment_args.load_lora_from_path_wandb}")
        
        load_dir_wandb = f"{wandb_run.entity}/{wandb_run.project}/{experiment_args.load_lora_from_path_wandb}:latest"
        artifact = wandb.use_artifact(load_dir_wandb, type='model')
        artifact_dir = artifact.download()
        print(f"Artifact downloaded to {artifact_dir}")
        
        with open(f'{artifact_dir}/test_names.txt', 'r') as f:
            test_nouns = {line.strip() for line in f}

        print(f"Loading test names: {test_nouns}")
=======
    if train_config.load_lora_from_wandb:
        print(f"LOADING LORA WEIGHTS FROM {train_config.load_lora_from_path_wandb}")
        from peft import PeftModel
        artifact = wandb.use_artifact(train_config.load_lora_from_path_wandb, type='model')
        artifact_dir = artifact.download()
        print(f"Artifact downloaded to {artifact_dir}")

>>>>>>> 0dc2eae8
        model.model.pretrained_model.base_model.model = PeftModel.from_pretrained(
            model.model.pretrained_model.base_model.model,
            artifact_dir
        )
<<<<<<< HEAD
=======
        
        # Pick these up from wandb artifact! - TODO with Luis!
        #test_nouns = ...
>>>>>>> 0dc2eae8

    else:
        test_nouns = None


    optimizer = get_optimizer(optimizer_config=optimizer_config, model=model.model)

    training_generation_kwargs = generation_config.to_training_dict()

    assert experiment_args.dataset_class_name == 'TheoryOfMindTask', \
        "train_generalisation.train requires experiment_args.dataset_class_name == 'TheoryOfMindTask'"

    train_dataset, _, test_dataset, train_loader, _, test_loader, ref_model = get_dataloaders_and_ref_model(
        dataset_class_name = experiment_args.dataset_class_name,
        penalisation_class_name = experiment_args.penalisation_class_name,
        prompt_config = prompt_config,
        dataset_class_kwargs = experiment_args.dataset_class_kwargs,
        penalisation_class_kwargs = train_config.penalisation_class_kwargs,
        train_proportion = train_config.train_proportion,
        validation_proportion = train_config.validation_proportion,
        batch_size = train_config.batch_size,
        training_model = model,
        override_create_ref_model = train_config.create_ref_model,
        number_shared_layers_for_ref_model = train_config.number_shared_layers_for_ref_model,
        test_train_split_kwargs={
            'mode': 'unseen_nouns',
            'test_nouns': test_nouns,
        },
        device_map=device_map
    )

    ppo_trainer = PPOTrainer(
        ppo_config,
        model.model,
        ref_model=ref_model if train_config.create_ref_model else None,
        tokenizer=tokenizer,
        optimizer=optimizer,
    )

<<<<<<< HEAD
    print(ppo_trainer.ref_model)
=======

    #model.model.pretrained_model.load_adapter(train_config.load_lora_from_local_path,adapter_name="lora")
>>>>>>> 0dc2eae8

    assert train_config.number_of_evaluations == 0, \
        "train_generalisation.py is intended for train_config.number_of_evaluations == 0, it will automatically evaluate at the end of each epoch"

    assert isinstance(train_dataset.language_aspect, ToMTokenBanTask), \
        "train_generalisation.py is intended to only be used for the LanguageAspect subclass ToMTokenBanTask"

<<<<<<< HEAD
    
=======
    wandb_run = wandb.run
>>>>>>> 0dc2eae8

    for epoch in range(train_config.num_train_epochs):

        print(f'BEGINING EPOCH {epoch}\n\n')

        wandb.log(
            {
                'train_nouns': train_dataset.language_aspect.penalise_substrings,
                'test_nouns': test_dataset.language_aspect.penalise_substrings,
            }
        )

        batch_ticker = 0
        overall_extracted = 0
        overall_failed = 0

        if not experiment_args.test_only:
            for batch_prompt_datas in tqdm(train_loader):

                batch_prompt_datas: BatchPromptData

                batch_messages = model.batchize_conversation(
                    user_prompts= batch_prompt_datas.cot_prompts, 
                    system_prompt=train_dataset.system_prompt,
                )
                
                transformed_batch_conversation = [model.transform_conversation(conversation, prompt_config.prompt_thinking_helper) for conversation in batch_messages]

                inputs = model.tokenize(transformed_batch_conversation)
                # Move the tokenized inputs to the same device the model is on (GPU/CPU)
                inputs = {key: tensor.to(device_map["main_model"]) for key, tensor in inputs.items()}

                # Translate it into ppo.generate format which List[torch.tensors]
                query_tensors = []
                for input in inputs["input_ids"]:
                    query_tensors.append(input)


                # Generate the with-CoT transcript (no-CoT transcript not needed during training)
                transcript_responses = ppo_trainer.generate(
                    query_tensors, **training_generation_kwargs,
                )

                decoded_responses = [
                    tokenizer.decode(r.squeeze()) for r in transcript_responses
                ]

                # extraction of answer and cot (because cot_mode = True) parts of the transcript
                batch_prompt_datas.cot_transcripts = decoded_responses

                # Extract answer and CoT before given to neural overseer and assessor
                # If this fails - we might want to still penalise the batch
                extracted_batch_prompt_datas = extract_cots(batch_prompt_datas, model.output_delimitation_tokens, train_config.skipping_failed_parsing_examples)
                extracted_batch_prompt_datas.extracted_cot_token_lengths = [
                    len(tokenizer(extracted_cot, add_special_tokens=False)["input_ids"]) if extracted_cot is not None else None 
                    for extracted_cot in extracted_batch_prompt_datas.extracted_cots
                ]
            
                # After all that answer/CoT extraction, it might have completely failed, so we can skip everything below entirely
                if len(extracted_batch_prompt_datas) == 0:
                    if train_config.skipping_failed_parsing_examples:
                        warnings.warn("All examples failed to parse by neural assessor and/or overseer. Skipping the optimisation for this batch of examples")
                        continue
                    else:
                        warnings.warn("All examples failed to parse. Penalising for all examples below")

                # Might have partially failed...
                elif len(extracted_batch_prompt_datas) != len(batch_prompt_datas):
                    num_examples_failed = len(decoded_responses) - len(extracted_batch_prompt_datas)
                    warnings.warn(
                        f"Failed to parse {num_examples_failed} examples out of {len(decoded_responses)}"
                    )

                # Might have completely worked!
                else:
                    print("All examples parsed successfully")

            
                if train_config.use_temporal_penalization:
                    composite_reward_list, task_score_list, language_score_list, train_query_tensors, train_transcript_responses, penalisation_tensor_list, task_score_list_no_failed, language_score_list_no_failed, composite_reward_list_no_failed = \
                    get_rewards_and_training_datas(
                        batch_prompt_datas=extracted_batch_prompt_datas,
                        query_tensors=query_tensors,
                        transcript_responses=transcript_responses, 
                        train_dataset=train_dataset,
                        skipping_failed_parsing_examples = train_config.skipping_failed_parsing_examples,
                        t_weight=train_config.t_weight,
                        l_weight=train_config.l_weight,
                        tokenizer=tokenizer
                    )
                else:
                    composite_reward_list, task_score_list, language_score_list, train_query_tensors, train_transcript_responses, _, task_score_list_no_failed, language_score_list_no_failed, composite_reward_list_no_failed = \
                    get_rewards_and_training_datas(
                        batch_prompt_datas=extracted_batch_prompt_datas,
                        query_tensors=query_tensors,
                        transcript_responses=transcript_responses, 
                        train_dataset=train_dataset,
                        skipping_failed_parsing_examples = train_config.skipping_failed_parsing_examples,
                        t_weight=train_config.t_weight,
                        l_weight=train_config.l_weight,
                    )
                    

                
                log_merged_batch_wandb([batch_prompt_datas], epoch = epoch, batch_in_epoch = batch_ticker)

                if len(composite_reward_list) == 0:
                    warnings.warn("All feedbacks (get_task_score and/or get_language_score) failed to parse. Skipping the optimisation for this batch of examples")
                    continue
                
                overall_extracted += len(composite_reward_list)
                overall_failed += len(composite_reward_list) - len(task_score_list_no_failed)
                overall_ratio_failed = overall_failed/ overall_extracted
                print("--------")
                print(f"Rewarding example with {composite_reward_list}")
                print(f"Task score: {task_score_list}")
                print(f"Language score: {language_score_list}")
                print(f"Rewarding no failes examples with {composite_reward_list_no_failed}")
                print(f"No failed Task score: {task_score_list_no_failed}")
                print(f"No failed Language score: {language_score_list_no_failed}")
                print(f"Percent of failed: {overall_ratio_failed}%")
                print("--------")
                # Set this flag to False to skip optimization
                run_optimization = train_config.run_optimization

                # If running optimization, adjust the batch size based on the available rewards.
                if run_optimization:
                    if len(composite_reward_list) < ppo_trainer.config.batch_size:

                        print('Some items failed - decreasing batch size for security - reset shortly')

                        ppo_trainer.config.batch_size = len(composite_reward_list)
                        ppo_trainer.config.mini_batch_size = 1
                        ppo_trainer.config.gradient_accumulation_steps = len(composite_reward_list)
                        ppo_trainer.config.backward_batch_size = len(composite_reward_list)

                    stats = ppo_trainer.step(
                        train_query_tensors, train_transcript_responses, composite_reward_list, penalization_tensors=penalisation_tensor_list, tokeniser=tokenizer
                    )
                else:
                    # When skipping optimization, we can set stats to an empty dict or
                    # some placeholder information.
                    stats = {"info": "Optimization skipped (logging only)"}

                # IMPORTANT: Ensure the inputs contain the expected keys for logging.
                inputs["query"] = batch_prompt_datas.cot_prompts
                inputs["response"] = batch_prompt_datas.cot_transcripts

                # Log the stats along with the rewards and scores.
                ppo_trainer.log_stats(
                    stats,
                    inputs,
                    [composite_reward_list, task_score_list, language_score_list],
                )

                # If we ran an optimization step, restore the original batch size.
                if run_optimization:
                    ppo_trainer.config.batch_size = train_config.batch_size
                    ppo_trainer.config.mini_batch_size = train_config.mini_batch_size
                    ppo_trainer.config.gradient_accumulation_steps = train_config.gradient_accumulation_steps
                    ppo_trainer.config.backward_batch_size = train_config.batch_size

                # Log stats to wandb.
                wandb.log(stats)            
                epsilon = 1e-8  # Small value to prevent division by zero

                wandb.log({
                    'epoch': epoch,
                    'batch_in_epoch': batch_ticker,
                    'mean_cot_token_length': batch_prompt_datas.mean_length_cot(),
                    'task_score': sum(task_score_list) / (len(composite_reward_list) + epsilon),
                    'language_score': sum(language_score_list) / (len(language_score_list) + epsilon),
                    'no_failed_task_score': sum(task_score_list_no_failed) / (len(composite_reward_list_no_failed) + epsilon),
                    'no_failed_language_score': sum(language_score_list_no_failed) / (len(language_score_list_no_failed) + epsilon),
                    'no_failed_reward': sum(composite_reward_list_no_failed) / (len(composite_reward_list_no_failed) + epsilon),
                    'reward': sum(composite_reward_list) / (len(composite_reward_list) + epsilon),
                    'overall_ratio_failed': overall_ratio_failed,
                })

                # Clear CUDA cache if needed.
                if "cuda" in device_map["main_model"]:
                    torch.cuda.empty_cache() 

<<<<<<< HEAD
                if batch_ticker % train_config.save_frequency == 0:
                    if ppo_trainer.accelerator.is_main_process:
                        save_path = f"experiment_lora_cache"
                        
                        test_names = test_dataset.language_aspect.penalise_substrings
                        with open(f'{save_path}/test_names.txt', 'w') as f:
                            for name in test_names:
                                f.write(name + '\n')
                        
                        run_name = f"{wandb_run.name}"

                        print(f"Pushing lora weights to wandb: {run_name}_model_{epoch}_step_{batch_ticker}")
=======

                print(batch_ticker % train_config.save_frequency)
                if batch_ticker % train_config.save_frequency == 0:
                    if ppo_trainer.accelerator.is_main_process:
                        save_path = f"experiment_lora_cache"
                        run_name = f"{run_wandb.id}"
>>>>>>> 0dc2eae8
                        ppo_trainer.model.pretrained_model.save_pretrained(save_path)
                        artifact = wandb.Artifact(name=f"{run_name}_model_{epoch}_step_{batch_ticker}", type=f"model")
                        artifact.add_dir(save_path)  # Adds the entire folder
                        wandb.log_artifact(artifact)                        

                batch_ticker += 1

        print(f'BEGINING TESTING EPOCH {epoch}\n\n')

        test_batch_ticker = 0
        test_overall_extracted = 0
        test_overall_failed = 0

        with torch.no_grad():

            # START EVALUATION
            for test_batch_prompt_datas in tqdm(test_loader):

                test_batch_prompt_datas: BatchPromptData

                test_batch_messages = model.batchize_conversation(
                    user_prompts= test_batch_prompt_datas.cot_prompts, 
                    system_prompt= test_dataset.system_prompt,
                )

                
                transformed_batch_conversation = [model.transform_conversation(conversation, prompt_config.prompt_thinking_helper) for conversation in test_batch_messages]

                inputs = model.tokenize(transformed_batch_conversation)
                
                # Move the tokenized inputs to the same device the model is on (GPU/CPU)
                inputs = {key: tensor.to(device_map["main_model"]) for key, tensor in inputs.items()}

                # Translate it into ppo.generate format which List[torch.tensors]
                query_tensors = []
                for input in inputs["input_ids"]:
                    query_tensors.append(input)


                # Generate the with-CoT transcript (no-CoT transcript not needed during training)
                transcript_responses = ppo_trainer.generate(query_tensors, **training_generation_kwargs,)
                decoded_responses = [tokenizer.decode(r.squeeze()) for r in transcript_responses]
                
                # extraction of answer and cot (because cot_mode = True) parts of the transcript
                test_batch_prompt_datas.cot_transcripts = decoded_responses

                # Extract answer and CoT before given to neural overseer and assessor
                # If this fails - we might want to still penalise the batch
                extracted_test_batch_prompt_datas = extract_cots(test_batch_prompt_datas, model.output_delimitation_tokens, train_config.skipping_failed_parsing_examples)
                extracted_test_batch_prompt_datas.extracted_cot_token_lengths = [
                    len(tokenizer(extracted_cot, add_special_tokens=False)["input_ids"]) if extracted_cot is not None else None 
                    for extracted_cot in extracted_test_batch_prompt_datas.extracted_cots
                ]
                print("-----")
                for cot in decoded_responses:
                    print(f"CoT: {cot}")
                print("-----")
                
                # After all that answer/CoT extraction, it might have completely failed, so we can skip everything below entirely
                if len(extracted_test_batch_prompt_datas) == 0 and train_config.skipping_failed_parsing_examples:
                    warnings.warn("All test examples failed to parse by neural assessor and/or overseer. Skipping the test-time evaluation for this batch of examples")
                    continue

                # Extract rewards
                if train_config.use_temporal_penalization:
                    
                    test_composite_reward_list, test_task_score_list, test_language_score_list, test_query_tensors, test_transcript_responses, _, test_task_score_list_no_failed, test_language_score_list_no_failed, test_composite_reward_list_no_failed = \
                    get_rewards_and_training_datas(
                        batch_prompt_datas=extracted_test_batch_prompt_datas,
                        query_tensors=query_tensors,
                        transcript_responses=transcript_responses, 
                        train_dataset=test_dataset,
                        skipping_failed_parsing_examples = train_config.skipping_failed_parsing_examples,
                        t_weight=train_config.t_weight,
                        l_weight=train_config.l_weight,
                        tokenizer=tokenizer
                    )
                else:
                    test_composite_reward_list, test_task_score_list, test_language_score_list, test_query_tensors, test_transcript_responses,  _, test_task_score_list_no_failed, test_language_score_list_no_failed, test_composite_reward_list_no_failed = \
                    get_rewards_and_training_datas(
                        batch_prompt_datas=extracted_test_batch_prompt_datas,
                        query_tensors=query_tensors,
                        transcript_responses=transcript_responses, 
                        train_dataset=test_dataset,
                        skipping_failed_parsing_examples = train_config.skipping_failed_parsing_examples,
                        t_weight=train_config.t_weight,
                        l_weight=train_config.l_weight
                    )

                log_merged_batch_wandb([test_batch_prompt_datas], epoch = epoch, batch_in_epoch = test_batch_ticker, name="_test")

                test_overall_extracted += len(test_composite_reward_list)
                test_overall_failed += len(test_composite_reward_list) - len(test_task_score_list_no_failed)
                if test_overall_failed == 0:
                    test_overall_ratio_failed = 0
                else:
                    test_overall_ratio_failed = test_overall_extracted/test_overall_failed

                print("--------")
                print(f"Test examples rewarded with {test_composite_reward_list}")
                print(f"Task score: {test_task_score_list}")
                print(f"Language score: {test_language_score_list}")
                print("--------")

                epsilon = 1e-8  # Small value to prevent division by zero

                wandb.log({
                    'test_epoch': epoch,
                    'test_batch_in_epoch': test_batch_ticker,
                    'test_mean_cot_token_length': test_batch_prompt_datas.mean_length_cot(),
                    'test_task_score': sum(test_task_score_list) / (len(test_composite_reward_list) + epsilon),
                    'test_language_score': sum(test_language_score_list) / (len(test_language_score_list) + epsilon),
                    'test_reward': sum(test_composite_reward_list) / (len(test_composite_reward_list) + epsilon),
                    'non_failed_test_task_score': sum(test_task_score_list_no_failed) / (len(test_task_score_list_no_failed) + epsilon),
                    'non_failed_test_language_score': sum(test_language_score_list_no_failed) / (len(test_language_score_list_no_failed) + epsilon),
                    'non_failed_test_reward': sum(test_composite_reward_list_no_failed) / (len(test_composite_reward_list_no_failed) + epsilon),
                    'test_overall_ratio_failed': test_overall_ratio_failed
                })
                test_batch_ticker += 1




if __name__ == "__main__":

    # TODO: argsparsify

    print(sys.argv)
    experiment_args_path = sys.argv[1]
    default_config_path = sys.argv[2]   # e.g. "mars_steg/configs/config.yaml"
    try:
        overwrite_config_path = sys.argv[3]
        prompt_config_path = sys.argv[4]
    except IndexError:
        warnings.warn("No overwrite_config_path has been given, setting it to None by default !")
        overwrite_config_path = None  # e.g. "mars_steg/configs/config.yaml"
        prompt_config_path = sys.argv[3]
       # e.g. "mars_steg/configs/prompt/math_training_deepseek.yaml"


    device_map = get_device_map()

    ####################################################################################################################
    # GET CONFIGS 
    ####################################################################################################################

    if overwrite_config_path is None:
        model_config, optimizer_config, train_config, generation_config = ConfigLoader.load_config(default_config_path)
    else:
        model_config, optimizer_config, train_config, generation_config = ConfigLoader.load_config(default_config_path, overwrite_config_path)

    prompt_config = PromptConfig.from_file(prompt_config_path)

    generation_config.batch_size = train_config.batch_size

    ppo_config = PPOConfig(
        model_name=model_config.model_name,
        learning_rate=optimizer_config.learning_rate,
        log_with=train_config.log_with,
        ppo_epochs=train_config.ppo_epochs,
        mini_batch_size=train_config.mini_batch_size,
        batch_size=train_config.batch_size,
        gradient_accumulation_steps=train_config.gradient_accumulation_steps,
        is_peft_model=train_config.is_peft_model,
        init_kl_coef=train_config.init_kl_coef,
        adap_kl_ctrl=train_config.adap_kl_ctrl,
        whiten_rewards=train_config.whiten_reward,
    )


    experiment_args = ExperimentArgs.from_yaml(experiment_args_path)

    ####################################################################################################################
    # SET UP WANDB LOGGING
    ####################################################################################################################
    
    if experiment_args.load_lora_from_wandb: #Should We pass the project name as a param?
        project_name = "MARS-STEGO DEBUG"
    else:
        project_name = "MARS-STEGO DEBUG"
        
    wandb.init(
        project=project_name,
        entity="luisoso",
        config={
            'ppo_config': ppo_config,
            'model_config': model_config,
            'optimizer_config': optimizer_config,
            'train_config': train_config,
            'experiment_args': experiment_args,
            'generation_config': generation_config,
        }
    )


    train(
        ppo_config = ppo_config, 
        model_config = model_config,
        optimizer_config = optimizer_config,
        train_config = train_config,
        generation_config = generation_config,
        experiment_args = experiment_args,
        prompt_config = prompt_config,
        device_map = device_map
    )
<|MERGE_RESOLUTION|>--- conflicted
+++ resolved
@@ -49,11 +49,7 @@
 )
 
 from mars_steg.utils.answer_extraction import extract_cots
-<<<<<<< HEAD
 from peft import PeftModel
-=======
-
->>>>>>> 0dc2eae8
 
 def train(ppo_config, model_config, optimizer_config, train_config, generation_config, experiment_args, prompt_config, device_map):
 
@@ -75,7 +71,6 @@
     generation_config.eos_token_id = tokenizer.eos_token_id 
     model = get_model(model_config, tokenizer, output_delimitation_tokens, generation_config, device_map["main_model"])
     
-<<<<<<< HEAD
     wandb_run = wandb.run
     
     if experiment_args.load_lora_from_wandb:
@@ -90,25 +85,10 @@
             test_nouns = {line.strip() for line in f}
 
         print(f"Loading test names: {test_nouns}")
-=======
-    if train_config.load_lora_from_wandb:
-        print(f"LOADING LORA WEIGHTS FROM {train_config.load_lora_from_path_wandb}")
-        from peft import PeftModel
-        artifact = wandb.use_artifact(train_config.load_lora_from_path_wandb, type='model')
-        artifact_dir = artifact.download()
-        print(f"Artifact downloaded to {artifact_dir}")
-
->>>>>>> 0dc2eae8
         model.model.pretrained_model.base_model.model = PeftModel.from_pretrained(
             model.model.pretrained_model.base_model.model,
             artifact_dir
         )
-<<<<<<< HEAD
-=======
-        
-        # Pick these up from wandb artifact! - TODO with Luis!
-        #test_nouns = ...
->>>>>>> 0dc2eae8
 
     else:
         test_nouns = None
@@ -148,24 +128,16 @@
         optimizer=optimizer,
     )
 
-<<<<<<< HEAD
     print(ppo_trainer.ref_model)
-=======
-
-    #model.model.pretrained_model.load_adapter(train_config.load_lora_from_local_path,adapter_name="lora")
->>>>>>> 0dc2eae8
+
 
     assert train_config.number_of_evaluations == 0, \
         "train_generalisation.py is intended for train_config.number_of_evaluations == 0, it will automatically evaluate at the end of each epoch"
 
     assert isinstance(train_dataset.language_aspect, ToMTokenBanTask), \
-        "train_generalisation.py is intended to only be used for the LanguageAspect subclass ToMTokenBanTask"
-
-<<<<<<< HEAD
+        "train_generalisation.py is intended to only be used for the LanaguageAspect subclass ToMTokenBanTask"
+
     
-=======
-    wandb_run = wandb.run
->>>>>>> 0dc2eae8
 
     for epoch in range(train_config.num_train_epochs):
 
@@ -181,6 +153,8 @@
         batch_ticker = 0
         overall_extracted = 0
         overall_failed = 0
+
+        if not experiment_args.test_only:
 
         if not experiment_args.test_only:
             for batch_prompt_datas in tqdm(train_loader):
@@ -349,7 +323,6 @@
                 if "cuda" in device_map["main_model"]:
                     torch.cuda.empty_cache() 
 
-<<<<<<< HEAD
                 if batch_ticker % train_config.save_frequency == 0:
                     if ppo_trainer.accelerator.is_main_process:
                         save_path = f"experiment_lora_cache"
@@ -362,15 +335,8 @@
                         run_name = f"{wandb_run.name}"
 
                         print(f"Pushing lora weights to wandb: {run_name}_model_{epoch}_step_{batch_ticker}")
-=======
-
-                print(batch_ticker % train_config.save_frequency)
-                if batch_ticker % train_config.save_frequency == 0:
-                    if ppo_trainer.accelerator.is_main_process:
-                        save_path = f"experiment_lora_cache"
-                        run_name = f"{run_wandb.id}"
->>>>>>> 0dc2eae8
                         ppo_trainer.model.pretrained_model.save_pretrained(save_path)
+                        artifact = wandb.Artifact(name=f"{run_name}_model_{epoch}_step_{batch_ticker}", type=f"model")
                         artifact = wandb.Artifact(name=f"{run_name}_model_{epoch}_step_{batch_ticker}", type=f"model")
                         artifact.add_dir(save_path)  # Adds the entire folder
                         wandb.log_artifact(artifact)                        
