--- conflicted
+++ resolved
@@ -49,13 +49,7 @@
 )
 
 from mars_steg.utils.answer_extraction import extract_cots
-<<<<<<< HEAD
-
 from peft import PeftModel
-
-=======
-from peft import PeftModel
->>>>>>> d6e33172
 
 def train(ppo_config, model_config, optimizer_config, train_config, generation_config, experiment_args, prompt_config, device_map):
 
@@ -77,12 +71,6 @@
     generation_config.eos_token_id = tokenizer.eos_token_id 
     model = get_model(model_config, tokenizer, output_delimitation_tokens, generation_config, device_map["main_model"])
     
-<<<<<<< HEAD
-    if train_config.load_lora_from_local:
-        print(f"LOADING LORA WEIGHTS FROM {train_config.load_lora_from_local_path}")
-        
-        load_path = train_config.load_lora_from_local_path
-=======
     wandb_run = wandb.run
     
     if experiment_args.load_lora_from_wandb:
@@ -97,7 +85,6 @@
             test_nouns = {line.strip() for line in f}
 
         print(f"Loading test names: {test_nouns}")
->>>>>>> d6e33172
         model.model.pretrained_model.base_model.model = PeftModel.from_pretrained(
             model.model.pretrained_model.base_model.model,
             artifact_dir
