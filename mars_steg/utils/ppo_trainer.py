--- conflicted
+++ resolved
@@ -16,6 +16,7 @@
 import os
 import time
 import typing
+
 import warnings
 from contextlib import nullcontext
 from typing import Callable, List, Optional, Union
@@ -806,13 +807,6 @@
                 )
                 for i, penalization_tensor_pad in enumerate(penalization_tensors_padded)
             ]
-<<<<<<< HEAD
-
-            # example_dict = [(tokeniser.decode(model_inputs["input_ids"][1][i]), penalization_tensors[1][i].item()) for i in range(len(queries[1]),len(model_inputs["input_ids"][1]))]
-            # print(example_dict)
-
-=======
->>>>>>> 6c483ddc
 
             # example_dict = [(tokeniser.decode(model_inputs["input_ids"][4][i]), penalization_tensors[4][i].item()) for i in range(len(queries[0]),len(model_inputs["input_ids"][4]))]
             # print(example_dict)
