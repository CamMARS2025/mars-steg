import torch as t
import numpy as np
import random
from torch import nn
import warnings
from typing import Optional, Dict
from torch.optim import Adam

from typing import List, Tuple

from tqdm import tqdm
from transformers import AutoTokenizer
from mars_steg.config import ModelConfig, OptimizerConfig, PromptConfig, GenerationConfig
from mars_steg.utils.answer_extraction import extract_cots, extracts_no_cots, extract_floatingpoint_overseer_or_assessor_answer
from mars_steg.utils.exceptions import LLMTranscriptExtractionError
from mars_steg.utils.score import CoTGapSummary
from mars_steg.model import BaseModel, GPT2Model, Llama_31_8B_Instruct, Llama_32_1B_Instruct, DeepSeek_R1_1pt5B

from torch.utils.data import DataLoader

from mars_steg.utils.prompt_data import BatchPromptData

from mars_steg import task
from mars_steg import language
from mars_steg.task import TorchDatasetTask
from mars_steg.language import LanguageAspect

from trl import create_reference_model, PPOTrainer




def get_dataloaders_and_ref_model(
    dataset_class_name: str,
    penalisation_class_name: str,
    dataset_class_kwargs: Optional[Dict],
    prompt_config: PromptConfig,
    penalisation_class_kwargs: Optional[Dict],
    train_proportion: float,
    validation_proportion: float,
    batch_size: int,
    training_model: Optional[BaseModel] = None,  
    *_,
    override_create_ref_model: bool = False,
    number_shared_layers_for_ref_model: Optional[int] = None,
    neural_overseer_model: Optional[BaseModel] = None,
    neural_assessor_model: Optional[BaseModel] = None,
):
    """

    A getter for the Task subclasses to be used here; handles splitting into train, val, test. 
    Also returns torch dataloaders for all three. 

    Parameters
    ----------
    dataset_class_name : str
        The name of the Task subclass used here (defined name, NOT name attribute)
    penalisation_class_name : str
        The name of the LanguageAspect subclass used here
    dataset_class_kwargs : Optional[Dict]
        Kwargs to configure the dataset class being used; these should NOT include (i) language_aspect, or (ii) prompt_config, which will be set by other args.  
    prompt_config : PromptConfig
        PromptConfig to configure the prompt generation in the task subclass. May also be used to configure prompts in LanguageAspect, e.g if this is a NeuralOverseer. 
    penalisation_class_kwargs : Optional[Dict]
        Kwargs to configure the dataset class being used; these should NOT include prompt_config, which will be set automatically. 
    train_proportion : float
        Proportion of dataset to use for train (float in range [0-1])
    validation_proportion : float
        Proportion of dataset to use for validation (float in range [0-1])
    batch_size : int
        Batch size for torch dataloaders
    training_model : Optional[BaseModel], optional
        By default None. Need to pass this if if `override_create_ref_model` is True or if the neural overseer or task requires it
    override_create_ref_model : bool, optional
        By default False. If True, forces creation of a reference model. 
    number_shared_layers_for_ref_model : Optional[int], optional
        Required if reference model created, by default None
    neural_overseer_model : Optional[BaseModel], optional
        If model for neural overseer has already been created, pass here.
    neural_assessor_model : Optional[BaseModel], optional
        If model for neural assessor has already been created, pass here.


    Returns
    -------
    TorchDatasetTask
        A TorchDatasetTask instance that can be used to iterate through a training dataset 
    TorchDatasetTask
        Likewise, validation set
    TorchDatasetTask
        Likewise, test set
    torch.utils.data.DataLoader
        The actual torch dataloader for the training set
    torch.utils.data.DataLoader
        Likewise, validation set 
    torch.utils.data.DataLoader
        Likewise, test set
    trl.PreTrainedModelWrapper
        The reference model

    Notes
    -----
    Including ref model creation here because it is needed for the task,
    as well as potentially for the training!

    Create the reference model if `override_create_ref_model` is True
    or if the neural overseer or task requires it


    """


    dataset_class_kwargs = dataset_class_kwargs or dict()
    penalisation_class_kwargs = penalisation_class_kwargs or dict()
    language_aspect_class: LanguageAspect = getattr(language, penalisation_class_name)(**penalisation_class_kwargs, prompt_config=prompt_config)
    task_class: TorchDatasetTask = getattr(task, dataset_class_name)(language_aspect = language_aspect_class, prompt_config = prompt_config, **dataset_class_kwargs)

    need_reference_model = (
        override_create_ref_model or 
        (language_aspect_class.uses_local_neural_overseer and neural_overseer_model is None) or
        (task_class.uses_local_neural_assessor and neural_assessor_model is None)
    )
    if need_reference_model:
        reference_model = create_reference_model(
            training_model.model, num_shared_layers=number_shared_layers_for_ref_model,
            pattern = 'pretrained_model.base_model.model.model.layers.{layer}'  # XXX: this works for peft LoRA, not tried for other things
        )
    else:
        reference_model = None

    if language_aspect_class.uses_local_neural_overseer:
        if neural_overseer_model is None:
            neural_overseer: BaseModel = training_model.duplicate(reference_model)
        else:
            neural_overseer = neural_overseer_model.eval()
        language_aspect_class.recruit_neural_overseer(neural_overseer)    

    if task_class.uses_local_neural_assessor:
        if neural_assessor_model is None:
            neural_assessor: BaseModel = training_model.duplicate(reference_model)
        else:
            neural_assessor = neural_assessor_model.eval()
        task_class.recruit_neural_assessor(neural_assessor)   

    train_dataset, val_dataset, test_dataset = task_class.test_train_split(
        train_proportion=train_proportion,
        validation_proportion=validation_proportion
    )

    train_loader = DataLoader(
        train_dataset,
        batch_size=batch_size,
        shuffle=True,
        collate_fn=task_class.prompt_data_collate_fn)
    
    val_loader = DataLoader(
        val_dataset,
        batch_size=batch_size,
        shuffle=False,
        collate_fn=task_class.prompt_data_collate_fn)
    
    test_loader = DataLoader(
        test_dataset,
        batch_size=batch_size,
        shuffle=False,
        collate_fn=task_class.prompt_data_collate_fn)

    return train_dataset, val_dataset, test_dataset, train_loader, val_loader, test_loader, reference_model



def get_tokenizer(
    model_name: str
):

    """
    Get tokenizer and set pad token to be same as end-of-sequence token

    Parameters
    ----------
    model_name : str
        The model name - get string from huggingface

    Returns
    -------
    AutoTokenizer
        Configured tokenizer
    """
    tokenizer = AutoTokenizer.from_pretrained(model_name)
    tokenizer.pad_token = tokenizer.eos_token
    return tokenizer


def get_optimizer(
    optimizer_config: OptimizerConfig,
    model: nn.Module
) -> t.optim.Optimizer:
    
    """
    Returns an instance of torch.optim.Adam configured to work with submitted model/with settings from optimizer_config

    Parameters
    ----------
    optimizer_config : OptimizerConfig
        Optimisation config
    model : nn.Module
        torch model that the optimizer will be used with

    Returns
    -------
    torch.optim.Adam
        Configured optimizer
    """

    if optimizer_config.optimizer_name == "adam":
        optimizer = Adam(
            filter(lambda p: p.requires_grad, model.parameters()),
            lr=optimizer_config.learning_rate,
        )
        return optimizer


def get_model(
    model_config: ModelConfig, 
    tokenizer: AutoTokenizer, 
    output_delimitation_tokens: Dict[str, str], 
    generation_config=GenerationConfig,
    device: str = 'cuda'
) -> BaseModel:
    
    """
    The getter for instances of our own model class, which wraps pretrained models. 

    Parameters
    ----------
    model_config : ModelConfig
        An instance of ModelConfig, which carries configuration details for the model
    tokenizer : AutoTokenizer
        tokenizer, use get_tokenizer() to load
    output_delimitation_tokens : Dict[str, str]
        A dict containing the tokens which will be used to delineate parts of the model's responses. 
        For the main model being trained, which emits a scratchpad and final output, the keys should be:
        - "start_output_token"
        - "end_output_token"
        - "start_scratchpad_token"
        - "end_scratchpad_token"
        And the values should be an appropriately chosen token, e.g <SCRATCHPAD>, </SCRATCHPAD> etc.
    generation_config : GenerationConfig
        Contains the keyword arguments that will be fed to self.model.generate() internally (some edits are made on the fly)
    device: str = 'cuda'
        The device for the model to sit on (use torch keywords, eg 'cuda', 'cuda:0')
    
    
    Returns
    -------
    BaseModel
        An instance of a subclass of BaseModel (our wrapper for pretrained models)

    Raises
    ------
    ValueError
        Throws an error if no-one has defined a wrapper for your model, or they've forgotten to add it to this function
    """


    model_name = model_config.model_name
    print(f'GETTING: {model_name}')
    if model_name == "gpt2":
        return GPT2Model(model_config=model_config, tokenizer=tokenizer, output_delimitation_tokens=output_delimitation_tokens, generation_config=generation_config, device=device)
    elif model_name == 'meta-llama/Llama-3.1-8B-Instruct':
        return Llama_31_8B_Instruct(model_config=model_config, tokenizer=tokenizer, output_delimitation_tokens=output_delimitation_tokens, generation_config=generation_config, device=device)
    elif model_name == 'meta-llama/Llama-3.2-1B-Instruct':
        return Llama_32_1B_Instruct(model_config=model_config, tokenizer=tokenizer, output_delimitation_tokens=output_delimitation_tokens, generation_config=generation_config, device=device)
    elif model_name == 'deepseek-ai/DeepSeek-R1-Distill-Qwen-1.5B':
        return DeepSeek_R1_1pt5B(model_config=model_config, tokenizer=tokenizer, output_delimitation_tokens=output_delimitation_tokens, generation_config=generation_config, device=device)
    elif "deepseek-ai" in model_name:
        return DeepSeek_R1_1pt5B(model_config=model_config, tokenizer=tokenizer, output_delimitation_tokens=output_delimitation_tokens, generation_config=generation_config, device=device)


    else:
        raise ValueError(model_name)


def get_device() -> str:

    """
    Getter for device (torch keyword)

    Returns
    -------
    str
        Appropriate torch device keyword e.g 'cuda'
    """


    if t.backends.mps.is_available():
        device = "mps"
    else:
        device = "cuda" if t.cuda.is_available() else "cpu"

    # if t.cuda.is_available() and t.cuda.device_count() > 1:
    # raise ValueError("Please specify which GPU to use with CUDA_VISIBLE_DEVICES")

    return device


def set_seed(seed: int = 42) -> None:

    """
    Sets random seeds for all libraries using RNG: numpy, random, torch

    Parameters
    ----------
    seed : int
        Integer seed
    """

    np.random.seed(seed)
    random.seed(seed)
    t.manual_seed(seed)
    if t.cuda.is_available():
        t.cuda.manual_seed_all(seed)
        t.backends.cudnn.deterministic = True
        t.backends.cudnn.benchmark = False

def get_rewards_and_training_datas(
        batch_prompt_datas: BatchPromptData, 
        query_tensors: List[t.TensorType], 
        transcript_responses: List[t.TensorType], 
        train_dataset: TorchDatasetTask,
        skipping_failed_parsing_examples: Optional[bool] = True,
        ) -> Tuple[List]:
    
    """
    Used after the model being trained in RL has produced a response, to mark this response using Task.reward_from_transcript(). 

    batch_prompt_datas come in imbued with answers extracted from the neural overseer and assessor already
    Any that failed should have been pruned from this argument anyway, so no need to double check here! 

    However: Just because the extraction worked does not mean that the score assignment will
    We do another round of pruning here if the extracted answers in either NOS or NA are not in the right format

    Parameters
    ----------
    batch_prompt_datas : BatchPromptData
        An object containing a list of PromptData objects; each PromptData contains all data associated with an individual training example
    query_tensors : List[t.TensorType]
        The original list of tensors used to generate the trained model's responses
    transcript_responses : List[t.TensorType]
        The original list of tensors generated in response to the inputs
    train_dataset : TorchDatasetTask
        The Task subclass describing the task the model is solving; in this case specifically that for the train dataset. 
    skipping_failed_parsing_examples: bool
        Skip examples that failed when parsing them for task score, language score, answer extraction, CoT extraction etc


    Returns
    -------
    List[t.TensorType]
        composite_reward_list - a list of the rewards from the overall reward function, already converted into torch tensors.
    List[float]
        task_score_list - a list of the task element of the reward (emitted for tracking purposes)
    List[float]
        language_score_list  - a list of the language element of the reward (emitted for tracking purposes)
    List[t.TensorType]
        train_query_tensors - Same as input param query_tensors, but with any that didn't work in .reward_from_transcript() dropped
    List[t.TensorType]
        train_transcript_responses - Same as input param transcript_responses, but with any that didn't work in .reward_from_transcript() dropped

    """

    
    composite_reward_list, task_score_list, language_score_list = [], [], []
    train_query_tensors = []
    train_transcript_responses = []

    for i, prompt_data in tqdm(enumerate(batch_prompt_datas)):
        
        composite_reward = 0.0
        task_score = 0.0
        language_score = 0.0

        try:
            composite_reward, task_score, language_score = train_dataset.reward_from_transcript(
                prompt_data, skipping_failed_parsing_examples
            )
        except (LLMTranscriptExtractionError, ValueError):      # XXX: 20250212 - new error type?
            if not skipping_failed_parsing_examples:
                composite_reward = -1.0
                task_score = 0.0
                language_score = 0.0
            else:
                continue

        composite_reward_list.append(t.tensor(composite_reward))
        task_score_list.append(task_score)
        language_score_list.append(language_score)
        train_query_tensors.append(query_tensors[i])
        train_transcript_responses.append(transcript_responses[i])

    return composite_reward_list, task_score_list, language_score_list, train_query_tensors, train_transcript_responses
    
            
            



def evaluate_cot_gap_summary(
        ppo_trainer : PPOTrainer, 
        tokenizer : AutoTokenizer, 
        dataloader: DataLoader,
        system_prompt: str,
        model_class: BaseModel, 
        device: str, 
        generation_kwargs: Dict,
        output_delimitation_tokens: Dict[str, str],
    ) -> CoTGapSummary:
    
    """
    A function for evaluating the current CoT gap on the task; i.e, the diffence in task success with and without use of a Chain of Thought. 

    Parameters
    ----------
    ppo_trainer : PPOTrainer
        An already-initialised instance of trl's PPOTrainer, which will be used to generate responses, with and without CoT, for the whole dataset of task examples in the submitted dataloader. 
    tokenizer : AutoTokenizer
        transformers AutoTokenizer instance, used to encode and task prompts and decode responses
    dataloader : DataLoader
        torch dataloader, which yields BatchPromptDatas of task examples
    system_prompt : str
        System prompt used to generate responses from ppo_trainer 
    model_class : BaseModel
        The torch model wrapper being used; this function needs to access the 'batchize_conversation' method. 
    device : str
        torch string representation of device being used, e.g 'cuda:0'
    generation_kwargs : Dict
        The additional args submitted to ppo_trainer.generate() when generating
    output_delimitation_tokens : Dict[str, str]
        A dict containing the tokens which will be used to delineate parts of the model's responses. 
        For the main model being trained, which emits a scratchpad and final output, the keys should be:
        - "start_output_token"
        - "end_output_token"
        - "start_scratchpad_token"
        - "end_scratchpad_token"
        And the values should be an appropriately chosen token, e.g <SCRATCHPAD>, </SCRATCHPAD> etc.

    Returns
    -------
    CoTGapSummary
        An object storing summary statistics about the CoT gap. 

    """


    # Total examples provided:
    sum_examples = 0

    # Examples answered in the correct format:
    sum_extracted_with_cot = 0
    sum_extracted_without_cot = 0

    # Of those answered of the correct format...
    sum_reward_with_cot = 0
    sum_reward_without_cot = 0
    
    with t.no_grad():

        for batch_prompt_datas in tqdm(dataloader):

            batch_messages_without_cot = model_class.batchize_conversation(
                system_prompt, batch_prompt_datas.no_cot_prompts
            )

            batch_messages_with_cot = model_class.batchize_conversation(
                system_prompt, batch_prompt_datas.cot_prompts
            )

            batch_length = len(batch_messages_with_cot)
            batch_messages = batch_messages_with_cot + batch_messages_without_cot
            inputs = tokenizer.apply_chat_template(
                batch_messages,
                return_tensors="pt",
                add_generation_prompt=True,
                return_dict=True,
                padding=True,
                truncation=True,
            )

            # Move the tokenized inputs to the same device the model is on (GPU/CPU)
            inputs = {key: tensor.to(device) for key, tensor in inputs.items()}

            # Translate it into ppo.generate format which List[torch.tensors]
            query_tensors = []
            for input in inputs["input_ids"]:
                query_tensors.append(input)

            # Generate the with-CoT transcript (no-CoT transcript not needed during training)
            transcript_responses = ppo_trainer.generate(
                query_tensors, **generation_kwargs,
            )
            decoded_responses = [
                tokenizer.decode(r.squeeze()) for r in transcript_responses
            ]

            batch_prompt_datas.cot_transcripts = decoded_responses[:batch_length]
            batch_prompt_datas.no_cot_transcripts = decoded_responses[batch_length:]
<<<<<<< HEAD

            # TODO: this
            raise NotImplementedError('Need to incorporate neural assessor for rewards here!')

            for prompt_data in batch_prompt_datas:
                sum_examples += 1

                try:
                    # We don't actually need the CoT prompt
                    _, prompt_data.extracted_final_answer_with_cot = parse_model_output(prompt_data.cot_transcript, output_delimitation_tokens, cot = True)
                    sum_extracted_with_cot += 1
                    sum_reward_with_cot += dataloader.dataset.get_task_score(prompt_data, with_cot=True)
                except LLMTranscriptExtractionError:
                    warnings.warn(f"Failed to parse: \n\n{prompt_data.cot_transcript}\n\n (with CoT) Skipping example")

                try:
                    _, prompt_data.extracted_final_answer_without_cot = parse_model_output(prompt_data.no_cot_transcript, output_delimitation_tokens, cot = False)
                    sum_extracted_without_cot += 1
                    sum_reward_without_cot += dataloader.dataset.get_task_score(prompt_data, with_cot=False)
                except LLMTranscriptExtractionError:
                    warnings.warn(f"Failed to parse: \n\n{prompt_data.no_cot_transcript}\n\n (without CoT) Skipping example")
=======
            extracted_batch_prompt_datas_with_cot = extract_cots(batch_prompt_datas, output_delimitation_tokens)
            extracted_batch_prompt_datas_with_cot_and_without_cot = extracts_no_cots(extracted_batch_prompt_datas_with_cot, output_delimitation_tokens)
            extracted_batch_prompt_datas_with_na_with_cot = dataloader.dataset.neural_assessor_from_batch_prompt_data(extracted_batch_prompt_datas_with_cot_and_without_cot, from_cot_prompt = True)
            results_with_cot = [extract_floatingpoint_overseer_or_assessor_answer(prompt_data.extracted_assessor_answer) for prompt_data in extracted_batch_prompt_datas_with_na_with_cot]
            extracted_batch_prompt_datas_with_na_without_cot = dataloader.dataset.neural_assessor_from_batch_prompt_data(batch_prompt_datas, from_cot_prompt = False)
            results_without_cot = [extract_floatingpoint_overseer_or_assessor_answer(prompt_data.extracted_assessor_answer) for prompt_data in extracted_batch_prompt_datas_with_na_without_cot]
>>>>>>> 9c87070f

            cot_gap = CoTGapSummary(
                sum_examples = len(batch_prompt_datas),
                sum_extracted_with_cot = len(results_with_cot) ,
                sum_extracted_without_cot = len(results_without_cot),
                sum_reward_with_cot = sum(results_with_cot),
                sum_reward_without_cot = sum(results_without_cot),
            )

            print(cot_gap.summary)

    # cot_gap = (sum_reward_with_cot - sum_reward_without_cot)
    # cot_ratio = sum_reward_with_cot / (sum_reward_without_cot + t.finfo(t.float32).eps)

    return CoTGapSummary(
        sum_examples,
        sum_extracted_with_cot,
        sum_extracted_without_cot,
        sum_reward_with_cot,
        sum_reward_without_cot,
    )

 <|MERGE_RESOLUTION|>--- conflicted
+++ resolved
@@ -504,36 +504,12 @@
 
             batch_prompt_datas.cot_transcripts = decoded_responses[:batch_length]
             batch_prompt_datas.no_cot_transcripts = decoded_responses[batch_length:]
-<<<<<<< HEAD
-
-            # TODO: this
-            raise NotImplementedError('Need to incorporate neural assessor for rewards here!')
-
-            for prompt_data in batch_prompt_datas:
-                sum_examples += 1
-
-                try:
-                    # We don't actually need the CoT prompt
-                    _, prompt_data.extracted_final_answer_with_cot = parse_model_output(prompt_data.cot_transcript, output_delimitation_tokens, cot = True)
-                    sum_extracted_with_cot += 1
-                    sum_reward_with_cot += dataloader.dataset.get_task_score(prompt_data, with_cot=True)
-                except LLMTranscriptExtractionError:
-                    warnings.warn(f"Failed to parse: \n\n{prompt_data.cot_transcript}\n\n (with CoT) Skipping example")
-
-                try:
-                    _, prompt_data.extracted_final_answer_without_cot = parse_model_output(prompt_data.no_cot_transcript, output_delimitation_tokens, cot = False)
-                    sum_extracted_without_cot += 1
-                    sum_reward_without_cot += dataloader.dataset.get_task_score(prompt_data, with_cot=False)
-                except LLMTranscriptExtractionError:
-                    warnings.warn(f"Failed to parse: \n\n{prompt_data.no_cot_transcript}\n\n (without CoT) Skipping example")
-=======
             extracted_batch_prompt_datas_with_cot = extract_cots(batch_prompt_datas, output_delimitation_tokens)
             extracted_batch_prompt_datas_with_cot_and_without_cot = extracts_no_cots(extracted_batch_prompt_datas_with_cot, output_delimitation_tokens)
             extracted_batch_prompt_datas_with_na_with_cot = dataloader.dataset.neural_assessor_from_batch_prompt_data(extracted_batch_prompt_datas_with_cot_and_without_cot, from_cot_prompt = True)
             results_with_cot = [extract_floatingpoint_overseer_or_assessor_answer(prompt_data.extracted_assessor_answer) for prompt_data in extracted_batch_prompt_datas_with_na_with_cot]
             extracted_batch_prompt_datas_with_na_without_cot = dataloader.dataset.neural_assessor_from_batch_prompt_data(batch_prompt_datas, from_cot_prompt = False)
             results_without_cot = [extract_floatingpoint_overseer_or_assessor_answer(prompt_data.extracted_assessor_answer) for prompt_data in extracted_batch_prompt_datas_with_na_without_cot]
->>>>>>> 9c87070f
 
             cot_gap = CoTGapSummary(
                 sum_examples = len(batch_prompt_datas),
