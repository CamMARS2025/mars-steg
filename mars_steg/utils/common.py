--- conflicted
+++ resolved
@@ -28,22 +28,13 @@
 
 
 
-<<<<<<< HEAD
+def get_prompt_config(config_dir):
+    prompt_config = PromptConfig()
+    prompt_config.from_file(config_dir)
+    return prompt_config
+
+
 def get_dataloaders_and_ref_model(
-=======
-
-
-def get_prompt_config():
-    CONFIG_DIR = "mars_steg/configs/config.yaml"
-    prompt_config = PromptConfig()
-    prompt_config.from_file(CONFIG_DIR)
-   
-
-    return prompt_config
-
-
-def get_dataloaders(
->>>>>>> 5fda0d8b
     dataset_class_name: str,
     penalisation_class_name: str,
     dataset_class_kwargs: Optional[Dict],
@@ -403,6 +394,11 @@
     
 
 def extract_cots(batch_prompt_datas: BatchPromptData, output_delimitation_tokens: Dict[str, str]):
+    """
+    Take in full batch of prompts, and spit out batch of prompts for which the model was able to give
+        a well formatted answer. If output length is less than input length, this means some responses could
+        not be parsed
+    """
     extracted_prompt_datas = []
     for prompt_data in tqdm(batch_prompt_datas):
         try:
