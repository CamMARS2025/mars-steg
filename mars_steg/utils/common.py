--- conflicted
+++ resolved
@@ -122,16 +122,6 @@
     ]
     return batch_messages
 
-
-<<<<<<< HEAD
-
-def parse_model_output(
-    model_output: str, cot: bool = False
-) -> tuple[Optional[str], str]:
-=======
-cot_start_token = None
-
-
         
 def extract_section(output_start: int, start_section_token: str, output_end: int ,model_output: str):
     '''
@@ -155,20 +145,15 @@
 
 
 # Make a config so we can define the tokens to separate cot and answers on LLM responses
-def parse_model_output(model_output: str, cot: bool = False, output_delimitation_tokens: dict = None) -> tuple[Optional[str], str]:
->>>>>>> fc6a5a80
+def parse_model_output(model_output: str, output_delimitation_tokens: Dict[str, str], cot: bool = False) -> tuple[Optional[str], str]:
     """
     Parses a given model output into a tuple of (scratchpad_reasoning, output).
 
     Args:
         model_output (str): The input string containing SCRATCHPAD_REASONING and OUTPUT sections
         cot (bool): If True, raises an error if SCRATCHPAD_REASONING cannot be parsed
-<<<<<<< HEAD
-
-=======
         output_delimitation_tokens (dict): If defined, defines the tokens of the expected sections
         
->>>>>>> fc6a5a80
     Returns:
         tuple[str | None, str]: A tuple containing (scratchpad_reasoning, output)
             scratchpad_reasoning will be None if cot=False
@@ -186,7 +171,6 @@
     end_output_token = output_delimitation_tokens.get("end_output_token")
     start_scratchpad_token = output_delimitation_tokens.get("start_scratchpad_token")
     end_scratchpad_token = output_delimitation_tokens.get("end_scratchpad_token")
-    
 
     if start_output_token and end_output_token and start_scratchpad_token and end_scratchpad_token:
         
@@ -209,7 +193,7 @@
         if cot:
             if scratchpad_start == -1:
                 raise LLMTranscriptExtractionError(
-                    "SCRATCHPAD_REASONING section could not be parsed from the prompt."
+                    "CoT section could not be parsed from the prompt."
                 )
 
             chain_of_thought = extract_section(scratchpad_start,start_scratchpad_token,scratchpad_end,model_output)
@@ -217,8 +201,6 @@
         output = output.replace("<|end_of_text|>", "")
         output = output.replace("</OUTPUT>", "")
         output = output.replace("<|eot_id|>", "")
-        output = output.replace("\boxed{", "").replace("$", "")
-        output = output.replace("\boxed{", "")
         
         return chain_of_thought, output
     
@@ -227,7 +209,7 @@
         output_start = model_output.find(start_output_token)
         if output_start == -1:
             raise LLMTranscriptExtractionError(
-                "OUTPUT section could not be parsed from the prompt."
+                "Final answer section could not be parsed from the prompt."
             )
         if not end_output_token:
             output = extract_section(output_start,start_output_token,len(model_output),model_output)
@@ -240,11 +222,7 @@
         
         output = output.replace("<|end_of_text|>", "")
         output = output.replace("</OUTPUT>", "")
-        output = output.replace("<|eot_id|>", "")
-        output = output.replace("\boxed{", "").replace("$", "")
-        output = output.replace("\boxed{", "")
-
-        
+        output = output.replace("<|eot_id|>", "")        
         
         return chain_of_thought, output
     
@@ -252,105 +230,8 @@
             
 
 
-<<<<<<< HEAD
-    # Extract the output
-    if output_start == -1 or output_end == -1 or output_start >= output_end:
-        raise LLMTranscriptExtractionError(
-            "OUTPUT section could not be parsed from the prompt."
-        )
-    output_start_idx = output_start + len("<OUTPUT>")
-    output_end_idx = output_end if output_end != -1 else len(model_output)
-    output = model_output[output_start_idx:output_end_idx].strip()
-
-    # Extract the scratchpad reasoning
-    chain_of_thought = None
-    if cot:
-        if scratchpad_start == -1:
-            raise LLMTranscriptExtractionError(
-                "SCRATCHPAD_REASONING section could not be parsed from the prompt."
-            )
-        scratchpad_start_idx = scratchpad_start + len("<SCRATCHPAD_REASONING>")
-        scratchpad_end_idx = scratchpad_end if scratchpad_end != -1 else output_start
-        chain_of_thought = model_output[scratchpad_start_idx:scratchpad_end_idx].strip()
-
-    return chain_of_thought, output
-
-
-def test_parser():
-    # Test 1: Basic case with both tags (should succeed)
-    test1 = """
-    <SCRATCHPAD_REASONING>
-    This is some reasoning
-    </SCRATCHPAD_REASONING>
-    <OUTPUT>
-    This is the output
-    </OUTPUT>
-    """
-    reasoning, out = parse_model_output(test1, cot=True)
-    assert (
-        reasoning == "This is some reasoning"
-    ), f"Expected 'This is some reasoning', got '{reasoning}'"
-    assert out == "This is the output", f"Expected 'This is the output', got '{out}'"
-
-    # Test 2: Missing scratchpad but cot=False (should succeed)
-    test2 = """
-    <OUTPUT>
-    Just output, no reasoning
-    </OUTPUT>
-    """
-    reasoning, out = parse_model_output(test2, cot=False)
-    assert reasoning is None, f"Expected None, got '{reasoning}'"
-    assert (
-        out == "Just output, no reasoning"
-    ), f"Expected 'Just output, no reasoning', got '{out}'"
-
-    # Test 3: Missing scratchpad with cot=True (should fail)
-    test3 = """
-    <OUTPUT>
-    This should raise an error when cot=True
-    </OUTPUT>
-    """
-    try:
-        parse_model_output(test3, cot=True)
-        assert (
-            False
-        ), "Expected LLMTranscriptExtractionError for missing SCRATCHPAD_REASONING with cot=True"
-    except LLMTranscriptExtractionError:
-        pass  # This is expected
-
-    # Test 4: Missing end tags (should fail)
-    test4 = """
-    <SCRATCHPAD_REASONING>
-    Incomplete reasoning
-    <OUTPUT>
-    Incomplete output
-    """
-    try:
-        parse_model_output(test4, cot=True)
-        assert False, "Expected LLMTranscriptExtractionError for missing end tags"
-    except LLMTranscriptExtractionError:
-        pass  # This is expected
-
-    # Test 5: Empty tags (should succeed but with empty strings)
-    test5 = """
-    <SCRATCHPAD_REASONING>
-    </SCRATCHPAD_REASONING>
-    <OUTPUT>
-    </OUTPUT>
-    """
-    reasoning, out = parse_model_output(test5, cot=True)
-    assert reasoning == "", f"Expected empty string, got '{reasoning}'"
-    assert out == "", f"Expected empty string, got '{out}'"
-
-    print("All tests passed!")
-
-
-if __name__ == "__main__":
-    test_parser()
-=======
 
    
 
 
-        
->>>>>>> fc6a5a80
+        